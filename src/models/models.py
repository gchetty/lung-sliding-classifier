--- conflicted
+++ resolved
@@ -1,972 +1,941 @@
-'''
-Script for defining TensorFlow neural network models
-'''
-
-import yaml
-import os
-import math
-import tempfile
-import tensorflow as tf
-import numpy as np
-import math
-
-from tensorflow.keras.layers import Dense, Flatten
-from tensorflow.keras.layers import LSTM
-from tensorflow.keras.models import Sequential
-from tensorflow.keras.layers import TimeDistributed, Conv3D, AveragePooling3D, Dropout, Input, Add, InputLayer, MaxPooling3D,\
-    Conv2D, MaxPooling2D, BatchNormalization, Activation, GlobalAveragePooling3D, ZeroPadding3D, Concatenate, \
-<<<<<<< HEAD
-    GlobalAveragePooling2D, LayerNormalization, MultiHeadAttention, GlobalAveragePooling1D
-=======
-    GlobalAveragePooling2D, LayerNormalization, MultiHeadAttention, GlobalAveragePooling1D, Embedding, Resizing
->>>>>>> 83908d76
-from tensorflow.keras.optimizers import Adam
-from tensorflow.keras.regularizers import L2
-from tensorflow.keras.applications.xception import Xception
-from tensorflow.keras.applications.xception import preprocess_input as xception_preprocess
-from tensorflow.keras.applications.vgg16 import VGG16
-from tensorflow.keras.applications.vgg16 import preprocess_input as vgg16_preprocess
-from tensorflow.keras.applications.resnet_v2 import ResNet50V2
-from tensorflow.keras.applications.resnet50 import preprocess_input as resnet_preprocess
-
-cfg = yaml.full_load(open(os.path.join(os.getcwd(), '../config.yml'), 'r'))
-
-
-def get_model(model_name):
-    '''
-    Gets the function that returns the desired model function and its associated preprocessing function.
-
-    :param model_name: A string in {'test1', ...} specifying the model
-
-    :return: A Tuple (Function returning compiled model, Required preprocessing function)
-    '''
-
-    flow = True if cfg['PREPROCESS']['PARAMS']['FLOW'] == 'Yes' else False
-
-    if model_name == 'lrcn':
-        model_def_fn = lrcn
-        preprocessing_fn = normalize
-    elif model_name == 'threeDCNN':
-        model_def_fn = threeDCNN
-        preprocessing_fn = normalize
-    elif model_name == 'xception_raw':
-        model_def_fn = xception_raw
-        preprocessing_fn = xception_preprocess
-    elif model_name == 'vgg16':
-        model_def_fn = vgg16
-        preprocessing_fn = vgg16_preprocess
-    elif model_name == 'res3d':
-        model_def_fn = res3d
-        preprocessing_fn = normalize
-    elif model_name == 'inflated_resnet50':
-        model_def_fn = inflated_resnet50
-        preprocessing_fn = resnet_preprocess
-    elif model_name == 'i3d':
-        model_def_fn = i3d
-        preprocessing_fn = [normalize, normalize]
-    elif model_name == 'xception':
-        model_def_fn = xception
-        preprocessing_fn = xception_preprocess
-    elif model_name == 'vit':
-        model_def_fn = vit
-        preprocessing_fn = normalize
-
-    if flow:
-        preprocessing_fn = normalize
-
-    return model_def_fn, preprocessing_fn
-
-
-def normalize(x):
-    '''
-    Converts input with pixel values [0, 255] to range [0, 1]
-
-    :param x: n-dimensional image to be normalized
-    :return: Normalized input
-    '''
-    return x / 255.0
-
-
-def xception_raw(model_config, input_shape, metrics, class_counts):
-
-    '''
-    Time-distributed raw (not pre-trained) Xception feature extractor with LSTM and output head on top
-
-    :param model_config: Hyperparameter dictionary
-    :param input_shape: Tuple, shape of individual input tensor (without batch dimension)
-    :param metrics: List of metrics for model compilation
-    :param class_counts: 2-element list - number of each class in training set
-
-    :return: Compiled tensorflow model
-    '''
-
-    lr = model_config['LR']
-    dropout = model_config['DROPOUT']
-    optimizer = Adam(learning_rate=lr)
-
-    base = Xception(include_top=False, weights=None, input_shape=input_shape[1:], pooling='avg')
-
-    x_input = Input(input_shape, name='input')
-
-    # First block
-    x = TimeDistributed(base.layers[1], name=base.layers[1].name)(x_input)
-    for i in range(2, 7):
-        x = TimeDistributed(base.layers[i], name=base.layers[i].name)(x)
-    prev_add = x
-
-    # Second block
-    for i in range(7, 12):
-        x = TimeDistributed(base.layers[i], name=base.layers[i].name)(x)
-    x = TimeDistributed(base.layers[13], name=base.layers[13].name)(x)  # batch norm
-    x = TimeDistributed(base.layers[14], name=base.layers[14].name)(x)  # max pooling
-    skip = TimeDistributed(base.layers[12], name=base.layers[12].name)(prev_add)  # Conv2d residual branch
-    x = TimeDistributed(Add(), name=base.layers[15].name)([x, skip])
-    prev_add = x
-
-    # Third block
-    for i in range(16, 22):
-        x = TimeDistributed(base.layers[i], name=base.layers[i].name)(x)
-    x = TimeDistributed(base.layers[23], name=base.layers[23].name)(x)
-    x = TimeDistributed(base.layers[24], name=base.layers[24].name)(x)
-    skip = TimeDistributed(base.layers[22], name=base.layers[22].name)(prev_add)  # Conv2d residual branch
-    x = TimeDistributed(Add(), name=base.layers[25].name)([x, skip])
-    prev_add = x
-
-    # Fourth block
-    for i in range(26, 32):
-        x = TimeDistributed(base.layers[i], name=base.layers[i].name)(x)
-    x = TimeDistributed(base.layers[33], name=base.layers[33].name)(x)
-    x = TimeDistributed(base.layers[34], name=base.layers[34].name)(x)
-    skip = TimeDistributed(base.layers[32], name=base.layers[32].name)(prev_add)  # Conv2d residual branch
-    x = TimeDistributed(Add(), name=base.layers[35].name)([x, skip])
-    prev_add = x
-
-    # Blocks 5 through 12
-    for n in range(0, 71, 10):
-        for i in range(36 + n, 45 + n):
-            x = TimeDistributed(base.layers[i], name=base.layers[i].name)(x)
-        x = TimeDistributed(Add(), name=base.layers[45 + n].name)([x, prev_add])
-        prev_add = x
-
-    # Block 13
-    for i in range(116, 122):
-        x = TimeDistributed(base.layers[i], name=base.layers[i].name)(x)
-    x = TimeDistributed(base.layers[123], name=base.layers[123].name)(x)
-    x = TimeDistributed(base.layers[124], name=base.layers[124].name)(x)
-    skip = TimeDistributed(base.layers[122], name=base.layers[122].name)(prev_add)  # Conv2d residual branch
-    x = TimeDistributed(Add(), name=base.layers[125].name)([x, skip])
-
-    # Block 14
-    for layer in base.layers[126:]:
-        x = TimeDistributed(layer, name=layer.name)(x)
-
-    # LSTM and output head
-    x = LSTM(256, return_sequences=False, dropout=dropout)(x)
-    x = Dense(128, activation='relu')(x)
-    outputs = Dense(1, activation='sigmoid')(x)
-
-    model = tf.keras.Model(inputs=x_input, outputs=outputs)
-    model.summary()
-
-    model.compile(loss='binary_crossentropy', optimizer=optimizer, metrics=metrics)
-
-    return model
-
-
-def vgg16(model_config, input_shape, metrics, class_counts):
-
-    '''
-    Time-distributed raw (not pre-trained) VGG16 feature extractor with LSTM and output head on top
-
-    :param model_config: Hyperparameter dictionary
-    :param input_shape: Tuple, shape of individual input tensor (without batch dimension)
-    :param metrics: List of metrics for model compilation
-    :param class_counts: 2-element list - number of each class in training set
-
-    :return: Compiled tensorflow model
-    '''
-
-    flow = True if cfg['PREPROCESS']['PARAMS']['FLOW'] == 'Yes' else False
-
-    lr = model_config['LR']
-    optimizer = Adam(learning_rate=lr)
-
-    dropout = model_config['DROPOUT']
-    l2_reg = model_config['L2_REG']  # NOT USED RN
-
-    output_bias = None
-    if cfg['TRAIN']['OUTPUT_BIAS']:
-        count0 = class_counts[0]
-        count1 = class_counts[1]
-        output_bias = math.log(count1 / count0)
-        output_bias = tf.keras.initializers.Constant(output_bias)
-
-    kernel_init = model_config['WEIGHT_INITIALIZER']  # NOT USED IN CONV LAYERS RN
-
-    # Download VGG16
-    transfer = model_config['TRANSFER']
-    if flow or (not transfer):
-        base = VGG16(include_top=False, input_tensor=None, input_shape=(input_shape[1:3] + [3]), pooling='avg')
-    else:
-        base = VGG16(include_top=False, weights='imagenet', input_tensor=None, input_shape=input_shape[1:],
-                     pooling='avg')
-
-    model = tf.keras.models.Sequential()
-
-    model.add(InputLayer(input_shape=input_shape))
-
-    stop_block = model_config['BLOCKS'] + 1
-    for layer in base.layers[1:-1]:
-        if int(layer.name[5:6]) < stop_block:  # only add blocks up to specified 'last block'
-            model.add(TimeDistributed(layer, name=layer.name))
-
-    model.add(TimeDistributed(base.layers[-1], name=base.layers[-1].name))  # GAP
-    model.add(LSTM(256, return_sequences=False))
-    model.add(Dropout(dropout))
-    model.add(Dense(1, activation='sigmoid', kernel_initializer=kernel_init, bias_initializer=output_bias,
-                    dtype='float32'))
-
-    model.summary()
-
-    # Freeze layers
-    for i in range(len(model.layers)):
-        if i < model_config['LAST_FROZEN']:
-            model.layers[i].trainable = False
-
-    model.compile(loss='binary_crossentropy', optimizer=optimizer, metrics=metrics)
-
-    return model
-
-
-def lrcn(model_config, input_shape, metrics, class_counts):
-    """Build a CNN into RNN.
-    Starting version from:
-        https://github.com/udacity/self-driving-car/blob/master/
-            steering-models/community-models/chauffeur/models.py
-    Heavily influenced by VGG-16:
-        https://arxiv.org/abs/1409.1556
-    Also known as an LRCN:
-        https://arxiv.org/pdf/1411.4389.pdf
-    """
-    def add_default_block(model, kernel_filters, init, reg_lambda):
-        # conv
-        model.add(TimeDistributed(Conv2D(kernel_filters, (3, 3), padding='same',
-                                         kernel_initializer=init)))
-        model.add(TimeDistributed(BatchNormalization()))
-        model.add(TimeDistributed(Activation('relu')))
-        # conv
-        model.add(TimeDistributed(Conv2D(kernel_filters, (3, 3), padding='same',
-                                         kernel_initializer=init)))
-        model.add(TimeDistributed(BatchNormalization()))
-        model.add(TimeDistributed(Activation('relu')))
-        # max pool
-        model.add(TimeDistributed(MaxPooling2D((2, 2), strides=(2, 2))))
-
-        return model
-
-    initialiser = 'glorot_uniform'
-    reg_lambda = model_config['L2_LAMBDA']
-
-    model = Sequential()
-
-    # first (non-default) block
-    model.add(TimeDistributed(Conv2D(32, (7, 7), strides=(2, 2), padding='same',
-                                     kernel_initializer=initialiser),
-                              input_shape=input_shape))
-    model.add(TimeDistributed(BatchNormalization()))
-    model.add(TimeDistributed(Activation('relu')))
-    model.add(TimeDistributed(Conv2D(32, (3,3), kernel_initializer=initialiser)))
-    model.add(TimeDistributed(BatchNormalization()))
-    model.add(TimeDistributed(Activation('relu')))
-    model.add(TimeDistributed(MaxPooling2D((2, 2), strides=(2, 2))))
-
-    # 2nd-5th (default) blocks
-    model = add_default_block(model, 64,  init=initialiser, reg_lambda=reg_lambda)
-    model = add_default_block(model, 128, init=initialiser, reg_lambda=reg_lambda)
-    model = add_default_block(model, 256, init=initialiser, reg_lambda=reg_lambda)
-    model = add_default_block(model, 512, init=initialiser, reg_lambda=reg_lambda)
-
-    # LSTM output head
-    model.add(TimeDistributed(Flatten()))
-    model.add(LSTM(256, return_sequences=False, dropout=0.5))
-    model.add(Dense(1, activation='sigmoid'))
-
-    model.summary()
-
-    model.compile(loss='binary_crossentropy', optimizer=Adam(learning_rate=model_config['LR']), metrics=metrics)
-
-    return model
-
-
-def threeDCNN(model_config, input_shape, metrics, class_counts):
-
-    '''
-    Custom 3D CNN with 4 convolutional layers and output head
-
-    :param model_config: Hyperparameter dictionary
-    :param input_shape: Tuple, shape of individual input tensor (without batch dimension)
-    :param metrics: List of metrics for model compilation
-    :param class_counts: 2-element list - number of each class in training set
-
-    :return: Compiled tensorflow model
-    '''
-
-    model = Sequential()
-
-    model.add(Conv3D(filters=32, kernel_size=(2, 3, 3), strides=1, activation='relu', input_shape=input_shape))
-    model.add(MaxPooling3D(pool_size=(2, 3, 3)))
-    model.add(BatchNormalization())
-    
-    model.add(Conv3D(filters=64, kernel_size=(2, 3, 3), strides=1, activation='relu'))
-    model.add(MaxPooling3D(pool_size=(2, 3, 3)))
-    model.add(BatchNormalization())
-
-    model.add(Conv3D(filters=128, kernel_size=(2, 3, 3), strides=1, activation='relu'))
-    model.add(MaxPooling3D(pool_size=(2, 3, 3)))
-    model.add(BatchNormalization())
-
-    model.add(Conv3D(filters=256, kernel_size=(2, 3, 3), strides=1, activation='relu'))
-    model.add(MaxPooling3D(pool_size=(2, 3, 3)))
-    model.add(BatchNormalization())
-
-    model.add(GlobalAveragePooling3D())
-    model.add(Dropout(0.2))
-    model.add(Dense(32, activation='relu'))
-    #model.add(Dropout(0.2))
-
-    model.add(Dense(1, activation='sigmoid'))
-
-    model.summary()
-    model.compile(loss='binary_crossentropy', optimizer=Adam(learning_rate=model_config['LR']), metrics=metrics)
-
-    return model
-
-
-def res3d(model_config, input_shape, metrics, class_counts):
-
-    '''
-    Creates raw (not pre-trained) 3D CNN, based on ResNet-12 block structure,
-    with 4 convolutional blocks and output head
-
-    :param model_config: Hyperparameter dictionary
-    :param input_shape: Tuple, shape of individual input tensor (without batch dimension)
-    :param metrics: List of metrics for model compilation
-    :param class_counts: 2-element list - number of each class in training set
-
-    :return: Compiled tensorflow model
-    '''
-
-    lr = model_config['LR']
-    dropout = model_config['DROPOUT']
-    optimizer = Adam(learning_rate=lr)
-
-    output_bias = None
-    if cfg['TRAIN']['OUTPUT_BIAS']:
-        count0 = class_counts[0]
-        count1 = class_counts[1]
-        output_bias = math.log(count1/count0)
-        output_bias = tf.keras.initializers.Constant(output_bias)
-
-    inputs = Input(shape=input_shape)
-
-    # block 1 (input)
-    x = Conv3D(filters=32, kernel_size=(2, 3, 3), strides=1, activation='relu')(inputs)
-    x = MaxPooling3D(pool_size=(2, 3, 3))(x)
-    x = BatchNormalization()(x)
-    x = Conv3D(filters=64, kernel_size=(2, 3, 3), strides=1, activation='relu')(x)
-    x = MaxPooling3D(pool_size=(2, 3, 3))(x)
-    x = BatchNormalization()(x)
-    prev = x
-
-    # block 2 - conv, relu, BN, conv, add, relu, BN
-    x = Conv3D(filters=64, kernel_size=(2, 3, 3), strides=1, activation='relu', padding='same')(x)
-    x = BatchNormalization()(x)
-    x = Conv3D(filters=64, kernel_size=(2, 3, 3), strides=1, padding='same')(x)
-    x = Add()([x, prev])
-    x = Activation(activation='relu')(x)
-    x = BatchNormalization()(x)
-    prev = x
-
-    # block 3 - conv, relu, BN, conv, add, relu, BN
-    x = Conv3D(filters=64, kernel_size=(2, 3, 3), strides=1, activation='relu', padding='same')(x)
-    x = BatchNormalization()(x)
-    x = Conv3D(filters=64, kernel_size=(2, 3, 3), strides=1, padding='same')(x)
-    x = Add()([x, prev])
-    x = Activation(activation='relu')(x)
-    x = BatchNormalization()(x)
-    prev = x
-
-    # block 4 - conv, relu, BN, conv, add, relu, BN
-    x = Conv3D(filters=64, kernel_size=(2, 3, 3), strides=1, activation='relu', padding='same')(x)
-    x = BatchNormalization()(x)
-    x = Conv3D(filters=64, kernel_size=(2, 3, 3), strides=1, padding='same')(x)
-    x = Add()([x, prev])
-    x = Activation(activation='relu')(x)
-    x = BatchNormalization()(x)
-
-    # block 5 (output)
-    x = GlobalAveragePooling3D()(x)
-    x = Dropout(dropout)(x)
-    x = Dense(64, activation='relu')(x)
-    outputs = Dense(1, activation='sigmoid', bias_initializer=output_bias, dtype='float32')(x)
-
-    model = tf.keras.Model(inputs=inputs, outputs=outputs)
-    model.summary()
-
-    model.compile(loss='binary_crossentropy', optimizer=optimizer, metrics=metrics)
-
-    return model
-
-
-def inflated_resnet50(model_config, input_shape, metrics, class_counts):
-
-    '''
-    Creates ResNet50 model inflated to 3 dimensions (as per Quo Vadis)
-    Inflated Imagenet weights are used if inputs have 3 channels
-
-    :param model_config: Hyperparameter dictionary
-    :param input_shape: Tuple, shape of individual input tensor (without batch dimension)
-    :param metrics: List of metrics for model compilation
-    :param class_counts: 2-element list - number of each class in training set
-
-    :return: Compiled tensorflow model
-    '''
-
-    flow = True if cfg['PREPROCESS']['PARAMS']['FLOW'] == 'Yes' else False
-
-    lr = model_config['LR']
-    optimizer = Adam(learning_rate=lr)
-
-    dropout = model_config['DROPOUT']
-    l2_reg = model_config['L2_REG']
-
-    output_bias = None
-    if cfg['TRAIN']['OUTPUT_BIAS']:
-        count0 = class_counts[0]
-        count1 = class_counts[1]
-        output_bias = math.log(count1 / count0)
-        output_bias = tf.keras.initializers.Constant(output_bias)
-
-    kernel_init = model_config['WEIGHT_INITIALIZER']
-
-    # Download 2D ResNet50
-    if flow:
-        base = ResNet50V2(include_top=False, input_tensor=None, input_shape=(input_shape[1:3]+[3]), pooling='avg')
-    else:
-        base = ResNet50V2(include_top=False, weights='imagenet', input_tensor=None, input_shape=input_shape[1:],
-                          pooling='avg')
-
-    def block(x, last, filters, ind, pos, l2, kernel_init):
-
-        '''
-        Adds layers corresponding to a ResNet50 block (inflated to 3D)
-
-        :param x: Output tensor from previous layers
-        :param last: Last block's output tensor
-        :param filters: Base number of filters in convolutions
-        :param ind: Integer, tracking index of base ResNet50 layers (for naming purposes)
-        :param pos: String, position of block in stage - either 'first', 'last', or a different arbitrary value
-        :param l2: L2 regularization penalty, applied to all convolutional layers
-        :param kernel_init: Kernel initialization method
-
-        :return: Tensor - block output
-        '''
-
-        x = BatchNormalization(name=base.layers[ind].name)(x)
-        x = Activation(activation='relu', name=base.layers[ind + 1].name)(x)
-
-        if pos == 'first':
-            last = x
-
-        x = Conv3D(filters=filters, kernel_size=1, strides=1, kernel_initializer=kernel_init,
-                   use_bias=False, kernel_regularizer=L2(l2), name=base.layers[ind + 2].name)(x)
-        x = BatchNormalization(name=base.layers[ind + 3].name)(x)
-        x = Activation(activation='relu', name=base.layers[ind + 4].name)(x)
-        x = ZeroPadding3D(padding=1, name=base.layers[ind + 5].name)(x)
-
-        if pos == 'last':
-            x = Conv3D(filters=filters, kernel_size=3, strides=2, kernel_initializer=kernel_init,
-                       use_bias=False, kernel_regularizer=L2(l2), name=base.layers[ind + 6].name)(x)
-        else:
-            x = Conv3D(filters=filters, kernel_size=3, strides=1, kernel_initializer=kernel_init,
-                       use_bias=False, kernel_regularizer=L2(l2), name=base.layers[ind + 6].name)(x)
-        x = BatchNormalization(name=base.layers[ind + 7].name)(x)
-        x = Activation(activation='relu', name=base.layers[ind + 8].name)(x)
-
-        # ADD STUFF
-        if pos == 'first':
-            res = Conv3D(filters=filters * 4, kernel_size=1, strides=1, kernel_initializer=kernel_init,
-                         kernel_regularizer=L2(l2), name=base.layers[ind + 9].name)(last)
-            x = Conv3D(filters=filters * 4, kernel_size=1, strides=1, kernel_initializer=kernel_init,
-                       kernel_regularizer=L2(l2), name=base.layers[ind + 10].name)(x)
-            x = Add(name=base.layers[ind + 11].name)([x, res])
-        elif pos == 'last':
-            res = MaxPooling3D(pool_size=1, strides=2, name=base.layers[ind + 9].name)(last)
-            x = Conv3D(filters=filters * 4, kernel_size=1, strides=1, kernel_initializer=kernel_init,
-                       kernel_regularizer=L2(l2), name=base.layers[ind + 10].name)(x)
-            x = Add(name=base.layers[ind + 11].name)([x, res])
-        else:
-            x = Conv3D(filters=filters * 4, kernel_size=1, strides=1, kernel_initializer=kernel_init,
-                       kernel_regularizer=L2(l2), name=base.layers[ind + 9].name)(x)
-            x = Add(name=base.layers[ind + 10].name)([x, last])
-
-        return x
-
-    def stage(x, last, num_blocks, filters, ind, final, l2, kernel_init):
-
-        '''
-        Adds layers corresponding to a ResNet50 stage (inflated to 3D)
-
-        :param x: Output tensor from previous layers
-        :param last: Last block's output tensor
-        :param num_blocks: Number of convolutional blocks in the stage
-        :param filters: Base number of filters in convolutions
-        :param ind: Integer, tracking index of base ResNet50 layers (for naming purposes)
-        :param final: Boolean, flagging whether final stage or not (final stage has no dimensional reduction)
-        :param l2: L2 regularization penalty
-        :param kernel_init: Kernel initialization method
-
-        :return: Tuple of (stage output tensor, index for next layer to be added)
-        '''
-
-        for i in range(num_blocks):
-            pos = ''
-            if i == 0:
-                pos = 'first'
-            elif i == (num_blocks - 1):
-                if not final:
-                    pos = 'last'
-            x = block(x, last, filters, ind, pos, l2, kernel_init)
-            last = x
-            if (pos == 'first') or (pos == 'last'):
-                ind += 12
-            else:
-                ind += 11
-        return x, ind
-
-    # USEFUL NOTE: Any conv with a BN directly after has no biases (handled by BN)
-
-    # Input block
-    inputs = tf.keras.Input(shape=input_shape)
-
-    x = ZeroPadding3D(padding=3, name=base.layers[1].name)(inputs)
-    x = Conv3D(filters=64, kernel_size=7, strides=2, kernel_initializer=kernel_init, kernel_regularizer=L2(l2_reg),
-               name=base.layers[2].name)(x)
-    x = ZeroPadding3D(padding=1, name=base.layers[3].name)(x)
-    x = MaxPooling3D(pool_size=3, strides=2, name=base.layers[4].name)(x)
-
-    index = 5
-
-    x, index = stage(x, x, 3, 64, index, False, l2_reg, kernel_init)  # stage 1
-    x, index = stage(x, x, 4, 128, index, False, l2_reg, kernel_init)  # stage 2
-    x, index = stage(x, x, 6, 256, index, False, l2_reg, kernel_init)  # stage 3
-    #x, index = stage(x, x, 3, 512, index, True, l2_reg, kernel_init)  # stage 4
-
-    # Output head
-    x = BatchNormalization(name=base.layers[-3].name)(x)
-    x = Activation(activation='relu', name=base.layers[-2].name)(x)
-    x = GlobalAveragePooling3D(name=base.layers[-1].name)(x)
-    x = Dropout(dropout)(x)
-    outputs = Dense(1, activation='sigmoid', kernel_initializer=kernel_init, bias_initializer=output_bias,
-                    dtype='float32')(x)
-
-    model = tf.keras.Model(inputs=inputs, outputs=outputs)
-    model.summary()
-
-    # Bootstrap weights & biases and freeze layers, only for convolutional and batch norm layers
-    transfer = model_config['TRANSFER']
-    if (not flow) and transfer:
-
-        for i in range(len(model.layers)):
-
-            new_layer = model.layers[i]
-            name = new_layer.name
-
-            if '_conv' in name:
-                base_layer = base.get_layer(name)
-                orig_w = base_layer.get_weights()  # Params for corresponding 2D convolution from ResNet50
-                expand = base_layer.kernel_size[0]  # Kernel size of layer - let this be 'expand'
-                w = np.tile(orig_w[0], (expand, 1, 1, 1, 1))  # Duplicate corresponding 2D conv kernel 'expand' times
-                w = np.divide(w, expand)  # Divide by expansion amount to keep filter response constant
-                if len(orig_w) == 1:  # if no biases, only set weights
-                    new_layer.set_weights([w])
-                else:  # otherwise also take biases from corresponding 2D convolution layer
-                    new_layer.set_weights([w, orig_w[1]])
-            elif '_bn' in name:
-                if not (name == 'post_bn'):  # input shape of post_bn is different if not using whole ResNet
-                    new_layer.set_weights(base.get_layer(name).get_weights())
-
-            if i < model_config['LAST_FROZEN']:
-                new_layer.trainable = False
-
-    model.compile(loss='binary_crossentropy', optimizer=optimizer, metrics=metrics)
-
-    return model
-
-
-def i3d(model_config, input_shapes, metrics, class_counts):
-
-    '''
-    Creates two-stream inflated inception, without transfer learning
-
-    :param model_config: Hyperparameter dictionary
-    :param input_shapes: Tuple of tuples, shapes of individual input tensors (without batch dimension)
-        First shape corresponds to clip input shape
-        Second shape corresponds to optical flow clip input shape
-    :param metrics: List of metrics for model compilation
-    :param class_counts: 2-element list - number of each class in training set
-
-    :return: Compiled tensorflow model
-    '''
-
-    clip_shape = input_shapes[0]
-    flow_shape = input_shapes[1]
-
-    lr = model_config['LR']
-    optimizer = Adam(learning_rate=lr)
-
-    dropout = model_config['DROPOUT']
-    l2_reg = model_config['L2_REG']
-
-    output_bias = None
-    if cfg['TRAIN']['OUTPUT_BIAS']:
-        count0 = class_counts[0]
-        count1 = class_counts[1]
-        output_bias = math.log(count1 / count0)
-        output_bias = tf.keras.initializers.Constant(output_bias)
-
-    kernel_init = model_config['WEIGHT_INITIALIZER']
-
-    def inception_block(x, filters, l2):
-        a = Conv3D(filters, kernel_size=(1, 1, 1), strides=1, kernel_initializer=kernel_init,
-                   kernel_regularizer=L2(l2), padding='same', use_bias=False)(x)
-        a = BatchNormalization()(a)
-        a = Activation('relu')(a)
-
-        b = Conv3D(filters, kernel_size=(1, 1, 1), strides=1, kernel_initializer=kernel_init,
-                   kernel_regularizer=L2(l2), padding='same', use_bias=False)(x)
-        b = BatchNormalization()(b)
-        b = Activation('relu')(b)
-        b = Conv3D(filters, kernel_size=(3, 3, 3), strides=1, kernel_initializer=kernel_init,
-                   kernel_regularizer=L2(l2), padding='same', use_bias=False)(b)
-        b = BatchNormalization()(b)
-        b = Activation('relu')(b)
-
-        c = Conv3D(filters, kernel_size=(1, 1, 1), strides=1, kernel_initializer=kernel_init,
-                   kernel_regularizer=L2(l2), padding='same', use_bias=False)(x)
-        c = BatchNormalization()(c)
-        c = Activation('relu')(c)
-        c = Conv3D(filters, kernel_size=(3, 3, 3), strides=1, kernel_initializer=kernel_init,
-                   kernel_regularizer=L2(l2), padding='same', use_bias=False)(c)
-        c = BatchNormalization()(c)
-        c = Activation('relu')(c)
-
-        d = MaxPooling3D(pool_size=(3, 3, 3), strides=1, padding='same')(x)
-        d = Conv3D(filters, kernel_size=(1, 1, 1), strides=1, kernel_initializer=kernel_init,
-                   kernel_regularizer=L2(l2), padding='same', use_bias=False)(d)
-        d = BatchNormalization()(d)
-        d = Activation('relu')(d)
-
-        return Concatenate()([a, b, c, d])
-
-    def inception(x, l2):
-
-        # number of filters from inception paper - very deep CNNs for large scale image rec
-
-        x = Conv3D(64, kernel_size=(7, 7, 7), strides=2, kernel_initializer=kernel_init,
-                   kernel_regularizer=L2(l2), use_bias=False)(x)
-        x = BatchNormalization()(x)
-        x = Activation('relu')(x)
-
-        x = MaxPooling3D(pool_size=(1, 3, 3), strides=(1, 2, 2))(x)
-
-        x = Conv3D(128, kernel_size=(1, 1, 1), strides=1, kernel_initializer=kernel_init,
-                   kernel_regularizer=L2(l2), use_bias=False)(x)
-        x = BatchNormalization()(x)
-        x = Activation('relu')(x)
-        x = Conv3D(128, kernel_size=(3, 3, 3), strides=1, kernel_initializer=kernel_init,
-                   kernel_regularizer=L2(l2), use_bias=False)(x)
-        x = BatchNormalization()(x)
-        x = Activation('relu')(x)
-
-        x = MaxPooling3D(pool_size=(1, 3, 3), strides=(1, 2, 2))(x)
-        
-        for i in range(2):
-            x = inception_block(x, 256, l2)
-
-        x = MaxPooling3D(pool_size=(3, 3, 3), strides=(2, 2, 2))(x)
-        '''
-        for i in range(5):
-            x = inception_block(x, 512, l2)
-
-        x = MaxPooling3D(pool_size=(2, 2, 2), strides=(2, 2, 2))(x)
-
-        for i in range(2):
-            x = inception_block(x, 512, l2)
-        '''
-        x = Conv3D(512, kernel_size=(1, 1, 1), strides=1, kernel_initializer=kernel_init,
-                   kernel_regularizer=L2(l2), use_bias=False)(x)
-        x = BatchNormalization()(x)
-        x = Activation('relu')(x)
-
-        x = GlobalAveragePooling3D()(x)
-
-        return x
-
-    shape1 = clip_shape
-    inputs1 = Input(shape1)
-    x1 = inputs1
-    x1 = inception(x1, l2_reg)
-    m1 = tf.keras.Model(inputs=inputs1, outputs=x1)
-
-    shape2 = flow_shape
-    inputs2 = Input(shape2)
-    x2 = inputs2
-    x2 = inception(x2, l2_reg)
-    m2 = tf.keras.Model(inputs=inputs2, outputs=x2)
-
-    x = Concatenate()([m1.output, m2.output])
-    x = Dropout(dropout)(x)
-    x = Dense(32, activation='relu')(x)
-    outputs = Dense(1, activation='sigmoid', kernel_initializer=kernel_init, bias_initializer=output_bias)(x)
-
-    model = tf.keras.Model(inputs=[m1.input, m2.input], outputs=outputs)
-    model.summary()
-
-    model.compile(loss='binary_crossentropy', optimizer=optimizer, metrics=metrics)
-
-    return model
-
-
-def xception(model_config, input_shape, metrics, class_counts):
-
-    '''
-    Creates 2-dimensional Xception as specified by parameters in config file
-
-    :param model_config: Hyperparameter dictionary
-    :param input_shape: Tuple, shape of individual input tensor (without batch dimension)
-    :param metrics: List of metrics for model compilation
-    :param class_counts: 2-element list - number of each class in training set
-
-    :return: Compiled tensorflow model
-    '''
-
-    lr = model_config['LR']
-    optimizer = Adam(learning_rate=lr)
-
-    dropout = model_config['DROPOUT']
-    l2_reg = model_config['L2_REG']
-
-    output_bias = None
-    if cfg['TRAIN']['OUTPUT_BIAS']:
-        count0 = class_counts[0]
-        count1 = class_counts[1]
-        output_bias = math.log(count1 / count0)
-        output_bias = tf.keras.initializers.Constant(output_bias)
-
-    kernel_init = model_config['WEIGHT_INITIALIZER']
-
-    block_cutoffs = [6, 15, 25, 35, 45, 55, 65, 75, 85, 95, 105, 115, 125, -1]
-
-    cutoff = block_cutoffs[model_config['BLOCKS'] - 1]
-
-    if model_config['BLOCKS_FROZEN'] == 0:
-        freeze_cutoff = -1
-    else:
-        freeze_cutoff = block_cutoffs[model_config['BLOCKS_FROZEN'] - 1]
-
-    transfer = model_config['TRANSFER']
-
-    if transfer:
-        base_model = tf.keras.applications.Xception(input_shape=input_shape, include_top=False, weights='imagenet')
-    else:
-        base_model = tf.keras.applications.Xception(input_shape=input_shape, include_top=False, weights=None)
-
-    # ----- Set regularization -------
-    # Setting l2 regularization only sets it in the model config, and not in the layers
-    # But reloading with the model config removes pre-trained weights
-    # We have to save pre-trained weights, load by config (to get L2), and then load in weights
-    # As per https://sthalles.github.io/keras-regularizer/
-
-    for layer in base_model.layers:
-        for attr in ['kernel_regularizer']:
-            if hasattr(layer, attr):
-                setattr(layer, attr, L2(l2_reg))
-
-    # This json will contain added L2 regularization
-    json = base_model.to_json()
-
-    # Save weights
-    weights_path = os.path.join(tempfile.gettempdir(), 'temp_weights.h5')
-    base_model.save_weights(weights_path)
-
-    # Load L2 regularization into layers (pre-trained weights will be lost here)
-    base_model = tf.keras.models.model_from_json(json)
-
-    # Load weights
-    base_model.load_weights(weights_path, by_name=True)
-
-    # --------------------------------
-
-    # Take first n blocks as specified
-    x = base_model.layers[cutoff].output
-
-    # FC and output head
-    x = GlobalAveragePooling2D()(x)
-    x = Dense(16, activation='relu', kernel_regularizer=L2(l2_reg), bias_regularizer=L2(l2_reg))(x)
-    x = Dropout(dropout)(x)
-    outputs = Dense(1, activation='sigmoid', kernel_initializer=kernel_init, bias_initializer=output_bias,
-                    dtype='float32')(x)
-
-    model = tf.keras.Model(inputs=base_model.inputs, outputs=outputs)
-
-    model.summary()
-
-    # Freeze layers as specified if transfer learning is employed
-    if transfer:
-        for i in range(len(model.layers)):
-            if i <= freeze_cutoff:
-                model.layers[i].trainable = False
-            # Freeze all batch norm layers
-            elif ('batch' in model.layers[i].name) or ('bn' in model.layers[i].name):
-                model.layers[i].trainable = False
-
-    model.compile(loss='binary_crossentropy', optimizer=optimizer, metrics=metrics)
-
-    return model
-
-
-def vit(model_config, input_shape, metrics, class_counts):
-
-    # Reference: https://keras.io/examples/vision/image_classification_with_vision_transformer/
-
-    lr = model_config['LR']
-    optimizer = Adam(learning_rate=lr)
-
-    dropout = model_config['DROPOUT']
-<<<<<<< HEAD
-    l2_reg = model_config['L2_REG']
-=======
-    l2_reg = model_config['L2_REG']  # HAVENT ADDED THIS YET
->>>>>>> 83908d76
-
-    output_bias = None
-    if cfg['TRAIN']['OUTPUT_BIAS']:
-        count0 = class_counts[0]
-        count1 = class_counts[1]
-        output_bias = math.log(count1 / count0)
-        output_bias = tf.keras.initializers.Constant(output_bias)
-
-    kernel_init = model_config['WEIGHT_INITIALIZER']
-
-<<<<<<< HEAD
-    # ViT params
-    learning_rate = 0.001
-    weight_decay = 0.0001
-    batch_size = 256
-    num_epochs = 100
-    image_size = 72  # We'll resize input images to this size
-    patch_size = 6  # Size of the patches to be extract from the input images
-    num_patches = (image_size // patch_size) ** 2
-=======
-    # Calculate resize and patches
-    orig_size = [input_shape[0], input_shape[1]]
-    resize_height = None
-    resize_width = None
-    if orig_size[0] > orig_size[1]:
-        resize_height = int(math.ceil(orig_size[0] / orig_size[1]) * orig_size[1])
-    else:
-        resize_width = int(math.ceil(orig_size[1] / orig_size[0]) * orig_size[0])
-    resize_shape = [resize_height, orig_size[1]] if resize_height else [orig_size[0], resize_width]
-    patch_size = 10  # Size of the patches to be extract from the input images
-    num_patches = (resize_shape[0] // patch_size) * (resize_shape[1] // patch_size)
-
-    # Other ViT-related params
->>>>>>> 83908d76
-    projection_dim = 64
-    num_heads = 4
-    transformer_units = [
-        projection_dim * 2,
-        projection_dim,
-    ]  # Size of the transformer layers
-    transformer_layers = 8
-<<<<<<< HEAD
-    mlp_head_units = [2048, 1024]  # Size of the dense layers of the final classifier
-=======
->>>>>>> 83908d76
-
-    class Patches(tf.keras.layers.Layer):
-        def __init__(self, patch_size):
-            super(Patches, self).__init__()
-            self.patch_size = patch_size
-
-        def call(self, images):
-            batch_size = tf.shape(images)[0]
-            patches = tf.image.extract_patches(
-                images=images,
-                sizes=[1, self.patch_size, self.patch_size, 1],
-                strides=[1, self.patch_size, self.patch_size, 1],
-                rates=[1, 1, 1, 1],
-                padding="VALID",
-            )
-            patch_dims = patches.shape[-1]
-            patches = tf.reshape(patches, [batch_size, -1, patch_dims])
-            return patches
-
-        def compute_output_shape(input_shape):
-            return [1, 1, 1, 1]
-
-    def mlp(x, hidden_units, dropout_rate):
-        for units in hidden_units:
-            x = Dense(units, activation=tf.nn.gelu)(x)
-            x = Dropout(dropout_rate)(x)
-        return x
-
-    class PatchEncoder(tf.keras.layers.Layer):
-        def __init__(self, num_patches, projection_dim):
-            super(PatchEncoder, self).__init__()
-            self.num_patches = num_patches
-            self.projection = Dense(units=projection_dim)
-            self.position_embedding = Embedding(
-                input_dim=num_patches, output_dim=projection_dim
-            )
-
-        def call(self, patch):
-            positions = tf.range(start=0, limit=self.num_patches, delta=1)
-            encoded = self.projection(patch) + self.position_embedding(positions)
-            return encoded
-
-    inputs = tf.keras.Input(shape=(240, 90, 3))
-<<<<<<< HEAD
-    patches = Patches(patch_size)(inputs)
-=======
-    resized = Resizing(resize_shape[0], resize_shape[1])(inputs)
-    patches = Patches(patch_size)(resized)
->>>>>>> 83908d76
-    encoded_patches = PatchEncoder(num_patches, projection_dim)(patches)
-
-    for _ in range(transformer_layers):
-        x1 = LayerNormalization(epsilon=1e-6)(encoded_patches)
-        attention_output = MultiHeadAttention(num_heads=num_heads, key_dim=projection_dim, dropout=0.1)(x1, x1)
-        x2 = Add()([attention_output, encoded_patches])
-        x3 = LayerNormalization(epsilon=1e-6)(x2)
-<<<<<<< HEAD
-        x3 = mlp(x3, hidden_units=transformer_units, dropout_rate=0.1)
-=======
-        x3 = mlp(x3, hidden_units=transformer_units, dropout_rate=dropout)
->>>>>>> 83908d76
-        encoded_patches = Add()([x3, x2])
-
-    x = LayerNormalization(epsilon=1e-6)(encoded_patches)
-    x = GlobalAveragePooling1D()(x)
-    x = Dropout(0.5)(x)
-
-    outputs = Dense(1, activation='sigmoid', kernel_initializer=kernel_init, bias_initializer=output_bias,
-                    dtype='float32')(x)
-
-    model = tf.keras.Model(inputs=inputs, outputs=outputs)
-    model.summary()
-
-    model.compile(loss='binary_crossentropy', optimizer=optimizer, metrics=metrics)
-
-    return model
+'''
+Script for defining TensorFlow neural network models
+'''
+
+import yaml
+import os
+import math
+import tempfile
+import tensorflow as tf
+import numpy as np
+import math
+
+from tensorflow.keras.layers import Dense, Flatten
+from tensorflow.keras.layers import LSTM
+from tensorflow.keras.models import Sequential
+from tensorflow.keras.layers import TimeDistributed, Conv3D, AveragePooling3D, Dropout, Input, Add, InputLayer, MaxPooling3D,\
+    Conv2D, MaxPooling2D, BatchNormalization, Activation, GlobalAveragePooling3D, ZeroPadding3D, Concatenate, \
+    GlobalAveragePooling2D, LayerNormalization, MultiHeadAttention, GlobalAveragePooling1D, Embedding, Resizing
+from tensorflow.keras.optimizers import Adam
+from tensorflow.keras.regularizers import L2
+from tensorflow.keras.applications.xception import Xception
+from tensorflow.keras.applications.xception import preprocess_input as xception_preprocess
+from tensorflow.keras.applications.vgg16 import VGG16
+from tensorflow.keras.applications.vgg16 import preprocess_input as vgg16_preprocess
+from tensorflow.keras.applications.resnet_v2 import ResNet50V2
+from tensorflow.keras.applications.resnet50 import preprocess_input as resnet_preprocess
+
+cfg = yaml.full_load(open(os.path.join(os.getcwd(), '../config.yml'), 'r'))
+
+
+def get_model(model_name):
+    '''
+    Gets the function that returns the desired model function and its associated preprocessing function.
+
+    :param model_name: A string in {'test1', ...} specifying the model
+
+    :return: A Tuple (Function returning compiled model, Required preprocessing function)
+    '''
+
+    flow = True if cfg['PREPROCESS']['PARAMS']['FLOW'] == 'Yes' else False
+
+    if model_name == 'lrcn':
+        model_def_fn = lrcn
+        preprocessing_fn = normalize
+    elif model_name == 'threeDCNN':
+        model_def_fn = threeDCNN
+        preprocessing_fn = normalize
+    elif model_name == 'xception_raw':
+        model_def_fn = xception_raw
+        preprocessing_fn = xception_preprocess
+    elif model_name == 'vgg16':
+        model_def_fn = vgg16
+        preprocessing_fn = vgg16_preprocess
+    elif model_name == 'res3d':
+        model_def_fn = res3d
+        preprocessing_fn = normalize
+    elif model_name == 'inflated_resnet50':
+        model_def_fn = inflated_resnet50
+        preprocessing_fn = resnet_preprocess
+    elif model_name == 'i3d':
+        model_def_fn = i3d
+        preprocessing_fn = [normalize, normalize]
+    elif model_name == 'xception':
+        model_def_fn = xception
+        preprocessing_fn = xception_preprocess
+    elif model_name == 'vit':
+        model_def_fn = vit
+        preprocessing_fn = normalize
+
+    if flow:
+        preprocessing_fn = normalize
+
+    return model_def_fn, preprocessing_fn
+
+
+def normalize(x):
+    '''
+    Converts input with pixel values [0, 255] to range [0, 1]
+
+    :param x: n-dimensional image to be normalized
+    :return: Normalized input
+    '''
+    return x / 255.0
+
+
+def xception_raw(model_config, input_shape, metrics, class_counts):
+
+    '''
+    Time-distributed raw (not pre-trained) Xception feature extractor with LSTM and output head on top
+
+    :param model_config: Hyperparameter dictionary
+    :param input_shape: Tuple, shape of individual input tensor (without batch dimension)
+    :param metrics: List of metrics for model compilation
+    :param class_counts: 2-element list - number of each class in training set
+
+    :return: Compiled tensorflow model
+    '''
+
+    lr = model_config['LR']
+    dropout = model_config['DROPOUT']
+    optimizer = Adam(learning_rate=lr)
+
+    base = Xception(include_top=False, weights=None, input_shape=input_shape[1:], pooling='avg')
+
+    x_input = Input(input_shape, name='input')
+
+    # First block
+    x = TimeDistributed(base.layers[1], name=base.layers[1].name)(x_input)
+    for i in range(2, 7):
+        x = TimeDistributed(base.layers[i], name=base.layers[i].name)(x)
+    prev_add = x
+
+    # Second block
+    for i in range(7, 12):
+        x = TimeDistributed(base.layers[i], name=base.layers[i].name)(x)
+    x = TimeDistributed(base.layers[13], name=base.layers[13].name)(x)  # batch norm
+    x = TimeDistributed(base.layers[14], name=base.layers[14].name)(x)  # max pooling
+    skip = TimeDistributed(base.layers[12], name=base.layers[12].name)(prev_add)  # Conv2d residual branch
+    x = TimeDistributed(Add(), name=base.layers[15].name)([x, skip])
+    prev_add = x
+
+    # Third block
+    for i in range(16, 22):
+        x = TimeDistributed(base.layers[i], name=base.layers[i].name)(x)
+    x = TimeDistributed(base.layers[23], name=base.layers[23].name)(x)
+    x = TimeDistributed(base.layers[24], name=base.layers[24].name)(x)
+    skip = TimeDistributed(base.layers[22], name=base.layers[22].name)(prev_add)  # Conv2d residual branch
+    x = TimeDistributed(Add(), name=base.layers[25].name)([x, skip])
+    prev_add = x
+
+    # Fourth block
+    for i in range(26, 32):
+        x = TimeDistributed(base.layers[i], name=base.layers[i].name)(x)
+    x = TimeDistributed(base.layers[33], name=base.layers[33].name)(x)
+    x = TimeDistributed(base.layers[34], name=base.layers[34].name)(x)
+    skip = TimeDistributed(base.layers[32], name=base.layers[32].name)(prev_add)  # Conv2d residual branch
+    x = TimeDistributed(Add(), name=base.layers[35].name)([x, skip])
+    prev_add = x
+
+    # Blocks 5 through 12
+    for n in range(0, 71, 10):
+        for i in range(36 + n, 45 + n):
+            x = TimeDistributed(base.layers[i], name=base.layers[i].name)(x)
+        x = TimeDistributed(Add(), name=base.layers[45 + n].name)([x, prev_add])
+        prev_add = x
+
+    # Block 13
+    for i in range(116, 122):
+        x = TimeDistributed(base.layers[i], name=base.layers[i].name)(x)
+    x = TimeDistributed(base.layers[123], name=base.layers[123].name)(x)
+    x = TimeDistributed(base.layers[124], name=base.layers[124].name)(x)
+    skip = TimeDistributed(base.layers[122], name=base.layers[122].name)(prev_add)  # Conv2d residual branch
+    x = TimeDistributed(Add(), name=base.layers[125].name)([x, skip])
+
+    # Block 14
+    for layer in base.layers[126:]:
+        x = TimeDistributed(layer, name=layer.name)(x)
+
+    # LSTM and output head
+    x = LSTM(256, return_sequences=False, dropout=dropout)(x)
+    x = Dense(128, activation='relu')(x)
+    outputs = Dense(1, activation='sigmoid')(x)
+
+    model = tf.keras.Model(inputs=x_input, outputs=outputs)
+    model.summary()
+
+    model.compile(loss='binary_crossentropy', optimizer=optimizer, metrics=metrics)
+
+    return model
+
+
+def vgg16(model_config, input_shape, metrics, class_counts):
+
+    '''
+    Time-distributed raw (not pre-trained) VGG16 feature extractor with LSTM and output head on top
+
+    :param model_config: Hyperparameter dictionary
+    :param input_shape: Tuple, shape of individual input tensor (without batch dimension)
+    :param metrics: List of metrics for model compilation
+    :param class_counts: 2-element list - number of each class in training set
+
+    :return: Compiled tensorflow model
+    '''
+
+    flow = True if cfg['PREPROCESS']['PARAMS']['FLOW'] == 'Yes' else False
+
+    lr = model_config['LR']
+    optimizer = Adam(learning_rate=lr)
+
+    dropout = model_config['DROPOUT']
+    l2_reg = model_config['L2_REG']  # NOT USED RN
+
+    output_bias = None
+    if cfg['TRAIN']['OUTPUT_BIAS']:
+        count0 = class_counts[0]
+        count1 = class_counts[1]
+        output_bias = math.log(count1 / count0)
+        output_bias = tf.keras.initializers.Constant(output_bias)
+
+    kernel_init = model_config['WEIGHT_INITIALIZER']  # NOT USED IN CONV LAYERS RN
+
+    # Download VGG16
+    transfer = model_config['TRANSFER']
+    if flow or (not transfer):
+        base = VGG16(include_top=False, input_tensor=None, input_shape=(input_shape[1:3] + [3]), pooling='avg')
+    else:
+        base = VGG16(include_top=False, weights='imagenet', input_tensor=None, input_shape=input_shape[1:],
+                     pooling='avg')
+
+    model = tf.keras.models.Sequential()
+
+    model.add(InputLayer(input_shape=input_shape))
+
+    stop_block = model_config['BLOCKS'] + 1
+    for layer in base.layers[1:-1]:
+        if int(layer.name[5:6]) < stop_block:  # only add blocks up to specified 'last block'
+            model.add(TimeDistributed(layer, name=layer.name))
+
+    model.add(TimeDistributed(base.layers[-1], name=base.layers[-1].name))  # GAP
+    model.add(LSTM(256, return_sequences=False))
+    model.add(Dropout(dropout))
+    model.add(Dense(1, activation='sigmoid', kernel_initializer=kernel_init, bias_initializer=output_bias,
+                    dtype='float32'))
+
+    model.summary()
+
+    # Freeze layers
+    for i in range(len(model.layers)):
+        if i < model_config['LAST_FROZEN']:
+            model.layers[i].trainable = False
+
+    model.compile(loss='binary_crossentropy', optimizer=optimizer, metrics=metrics)
+
+    return model
+
+
+def lrcn(model_config, input_shape, metrics, class_counts):
+    """Build a CNN into RNN.
+    Starting version from:
+        https://github.com/udacity/self-driving-car/blob/master/
+            steering-models/community-models/chauffeur/models.py
+    Heavily influenced by VGG-16:
+        https://arxiv.org/abs/1409.1556
+    Also known as an LRCN:
+        https://arxiv.org/pdf/1411.4389.pdf
+    """
+    def add_default_block(model, kernel_filters, init, reg_lambda):
+        # conv
+        model.add(TimeDistributed(Conv2D(kernel_filters, (3, 3), padding='same',
+                                         kernel_initializer=init)))
+        model.add(TimeDistributed(BatchNormalization()))
+        model.add(TimeDistributed(Activation('relu')))
+        # conv
+        model.add(TimeDistributed(Conv2D(kernel_filters, (3, 3), padding='same',
+                                         kernel_initializer=init)))
+        model.add(TimeDistributed(BatchNormalization()))
+        model.add(TimeDistributed(Activation('relu')))
+        # max pool
+        model.add(TimeDistributed(MaxPooling2D((2, 2), strides=(2, 2))))
+
+        return model
+
+    initialiser = 'glorot_uniform'
+    reg_lambda = model_config['L2_LAMBDA']
+
+    model = Sequential()
+
+    # first (non-default) block
+    model.add(TimeDistributed(Conv2D(32, (7, 7), strides=(2, 2), padding='same',
+                                     kernel_initializer=initialiser),
+                              input_shape=input_shape))
+    model.add(TimeDistributed(BatchNormalization()))
+    model.add(TimeDistributed(Activation('relu')))
+    model.add(TimeDistributed(Conv2D(32, (3,3), kernel_initializer=initialiser)))
+    model.add(TimeDistributed(BatchNormalization()))
+    model.add(TimeDistributed(Activation('relu')))
+    model.add(TimeDistributed(MaxPooling2D((2, 2), strides=(2, 2))))
+
+    # 2nd-5th (default) blocks
+    model = add_default_block(model, 64,  init=initialiser, reg_lambda=reg_lambda)
+    model = add_default_block(model, 128, init=initialiser, reg_lambda=reg_lambda)
+    model = add_default_block(model, 256, init=initialiser, reg_lambda=reg_lambda)
+    model = add_default_block(model, 512, init=initialiser, reg_lambda=reg_lambda)
+
+    # LSTM output head
+    model.add(TimeDistributed(Flatten()))
+    model.add(LSTM(256, return_sequences=False, dropout=0.5))
+    model.add(Dense(1, activation='sigmoid'))
+
+    model.summary()
+
+    model.compile(loss='binary_crossentropy', optimizer=Adam(learning_rate=model_config['LR']), metrics=metrics)
+
+    return model
+
+
+def threeDCNN(model_config, input_shape, metrics, class_counts):
+
+    '''
+    Custom 3D CNN with 4 convolutional layers and output head
+
+    :param model_config: Hyperparameter dictionary
+    :param input_shape: Tuple, shape of individual input tensor (without batch dimension)
+    :param metrics: List of metrics for model compilation
+    :param class_counts: 2-element list - number of each class in training set
+
+    :return: Compiled tensorflow model
+    '''
+
+    model = Sequential()
+
+    model.add(Conv3D(filters=32, kernel_size=(2, 3, 3), strides=1, activation='relu', input_shape=input_shape))
+    model.add(MaxPooling3D(pool_size=(2, 3, 3)))
+    model.add(BatchNormalization())
+    
+    model.add(Conv3D(filters=64, kernel_size=(2, 3, 3), strides=1, activation='relu'))
+    model.add(MaxPooling3D(pool_size=(2, 3, 3)))
+    model.add(BatchNormalization())
+
+    model.add(Conv3D(filters=128, kernel_size=(2, 3, 3), strides=1, activation='relu'))
+    model.add(MaxPooling3D(pool_size=(2, 3, 3)))
+    model.add(BatchNormalization())
+
+    model.add(Conv3D(filters=256, kernel_size=(2, 3, 3), strides=1, activation='relu'))
+    model.add(MaxPooling3D(pool_size=(2, 3, 3)))
+    model.add(BatchNormalization())
+
+    model.add(GlobalAveragePooling3D())
+    model.add(Dropout(0.2))
+    model.add(Dense(32, activation='relu'))
+    #model.add(Dropout(0.2))
+
+    model.add(Dense(1, activation='sigmoid'))
+
+    model.summary()
+    model.compile(loss='binary_crossentropy', optimizer=Adam(learning_rate=model_config['LR']), metrics=metrics)
+
+    return model
+
+
+def res3d(model_config, input_shape, metrics, class_counts):
+
+    '''
+    Creates raw (not pre-trained) 3D CNN, based on ResNet-12 block structure,
+    with 4 convolutional blocks and output head
+
+    :param model_config: Hyperparameter dictionary
+    :param input_shape: Tuple, shape of individual input tensor (without batch dimension)
+    :param metrics: List of metrics for model compilation
+    :param class_counts: 2-element list - number of each class in training set
+
+    :return: Compiled tensorflow model
+    '''
+
+    lr = model_config['LR']
+    dropout = model_config['DROPOUT']
+    optimizer = Adam(learning_rate=lr)
+
+    output_bias = None
+    if cfg['TRAIN']['OUTPUT_BIAS']:
+        count0 = class_counts[0]
+        count1 = class_counts[1]
+        output_bias = math.log(count1/count0)
+        output_bias = tf.keras.initializers.Constant(output_bias)
+
+    inputs = Input(shape=input_shape)
+
+    # block 1 (input)
+    x = Conv3D(filters=32, kernel_size=(2, 3, 3), strides=1, activation='relu')(inputs)
+    x = MaxPooling3D(pool_size=(2, 3, 3))(x)
+    x = BatchNormalization()(x)
+    x = Conv3D(filters=64, kernel_size=(2, 3, 3), strides=1, activation='relu')(x)
+    x = MaxPooling3D(pool_size=(2, 3, 3))(x)
+    x = BatchNormalization()(x)
+    prev = x
+
+    # block 2 - conv, relu, BN, conv, add, relu, BN
+    x = Conv3D(filters=64, kernel_size=(2, 3, 3), strides=1, activation='relu', padding='same')(x)
+    x = BatchNormalization()(x)
+    x = Conv3D(filters=64, kernel_size=(2, 3, 3), strides=1, padding='same')(x)
+    x = Add()([x, prev])
+    x = Activation(activation='relu')(x)
+    x = BatchNormalization()(x)
+    prev = x
+
+    # block 3 - conv, relu, BN, conv, add, relu, BN
+    x = Conv3D(filters=64, kernel_size=(2, 3, 3), strides=1, activation='relu', padding='same')(x)
+    x = BatchNormalization()(x)
+    x = Conv3D(filters=64, kernel_size=(2, 3, 3), strides=1, padding='same')(x)
+    x = Add()([x, prev])
+    x = Activation(activation='relu')(x)
+    x = BatchNormalization()(x)
+    prev = x
+
+    # block 4 - conv, relu, BN, conv, add, relu, BN
+    x = Conv3D(filters=64, kernel_size=(2, 3, 3), strides=1, activation='relu', padding='same')(x)
+    x = BatchNormalization()(x)
+    x = Conv3D(filters=64, kernel_size=(2, 3, 3), strides=1, padding='same')(x)
+    x = Add()([x, prev])
+    x = Activation(activation='relu')(x)
+    x = BatchNormalization()(x)
+
+    # block 5 (output)
+    x = GlobalAveragePooling3D()(x)
+    x = Dropout(dropout)(x)
+    x = Dense(64, activation='relu')(x)
+    outputs = Dense(1, activation='sigmoid', bias_initializer=output_bias, dtype='float32')(x)
+
+    model = tf.keras.Model(inputs=inputs, outputs=outputs)
+    model.summary()
+
+    model.compile(loss='binary_crossentropy', optimizer=optimizer, metrics=metrics)
+
+    return model
+
+
+def inflated_resnet50(model_config, input_shape, metrics, class_counts):
+
+    '''
+    Creates ResNet50 model inflated to 3 dimensions (as per Quo Vadis)
+    Inflated Imagenet weights are used if inputs have 3 channels
+
+    :param model_config: Hyperparameter dictionary
+    :param input_shape: Tuple, shape of individual input tensor (without batch dimension)
+    :param metrics: List of metrics for model compilation
+    :param class_counts: 2-element list - number of each class in training set
+
+    :return: Compiled tensorflow model
+    '''
+
+    flow = True if cfg['PREPROCESS']['PARAMS']['FLOW'] == 'Yes' else False
+
+    lr = model_config['LR']
+    optimizer = Adam(learning_rate=lr)
+
+    dropout = model_config['DROPOUT']
+    l2_reg = model_config['L2_REG']
+
+    output_bias = None
+    if cfg['TRAIN']['OUTPUT_BIAS']:
+        count0 = class_counts[0]
+        count1 = class_counts[1]
+        output_bias = math.log(count1 / count0)
+        output_bias = tf.keras.initializers.Constant(output_bias)
+
+    kernel_init = model_config['WEIGHT_INITIALIZER']
+
+    # Download 2D ResNet50
+    if flow:
+        base = ResNet50V2(include_top=False, input_tensor=None, input_shape=(input_shape[1:3]+[3]), pooling='avg')
+    else:
+        base = ResNet50V2(include_top=False, weights='imagenet', input_tensor=None, input_shape=input_shape[1:],
+                          pooling='avg')
+
+    def block(x, last, filters, ind, pos, l2, kernel_init):
+
+        '''
+        Adds layers corresponding to a ResNet50 block (inflated to 3D)
+
+        :param x: Output tensor from previous layers
+        :param last: Last block's output tensor
+        :param filters: Base number of filters in convolutions
+        :param ind: Integer, tracking index of base ResNet50 layers (for naming purposes)
+        :param pos: String, position of block in stage - either 'first', 'last', or a different arbitrary value
+        :param l2: L2 regularization penalty, applied to all convolutional layers
+        :param kernel_init: Kernel initialization method
+
+        :return: Tensor - block output
+        '''
+
+        x = BatchNormalization(name=base.layers[ind].name)(x)
+        x = Activation(activation='relu', name=base.layers[ind + 1].name)(x)
+
+        if pos == 'first':
+            last = x
+
+        x = Conv3D(filters=filters, kernel_size=1, strides=1, kernel_initializer=kernel_init,
+                   use_bias=False, kernel_regularizer=L2(l2), name=base.layers[ind + 2].name)(x)
+        x = BatchNormalization(name=base.layers[ind + 3].name)(x)
+        x = Activation(activation='relu', name=base.layers[ind + 4].name)(x)
+        x = ZeroPadding3D(padding=1, name=base.layers[ind + 5].name)(x)
+
+        if pos == 'last':
+            x = Conv3D(filters=filters, kernel_size=3, strides=2, kernel_initializer=kernel_init,
+                       use_bias=False, kernel_regularizer=L2(l2), name=base.layers[ind + 6].name)(x)
+        else:
+            x = Conv3D(filters=filters, kernel_size=3, strides=1, kernel_initializer=kernel_init,
+                       use_bias=False, kernel_regularizer=L2(l2), name=base.layers[ind + 6].name)(x)
+        x = BatchNormalization(name=base.layers[ind + 7].name)(x)
+        x = Activation(activation='relu', name=base.layers[ind + 8].name)(x)
+
+        # ADD STUFF
+        if pos == 'first':
+            res = Conv3D(filters=filters * 4, kernel_size=1, strides=1, kernel_initializer=kernel_init,
+                         kernel_regularizer=L2(l2), name=base.layers[ind + 9].name)(last)
+            x = Conv3D(filters=filters * 4, kernel_size=1, strides=1, kernel_initializer=kernel_init,
+                       kernel_regularizer=L2(l2), name=base.layers[ind + 10].name)(x)
+            x = Add(name=base.layers[ind + 11].name)([x, res])
+        elif pos == 'last':
+            res = MaxPooling3D(pool_size=1, strides=2, name=base.layers[ind + 9].name)(last)
+            x = Conv3D(filters=filters * 4, kernel_size=1, strides=1, kernel_initializer=kernel_init,
+                       kernel_regularizer=L2(l2), name=base.layers[ind + 10].name)(x)
+            x = Add(name=base.layers[ind + 11].name)([x, res])
+        else:
+            x = Conv3D(filters=filters * 4, kernel_size=1, strides=1, kernel_initializer=kernel_init,
+                       kernel_regularizer=L2(l2), name=base.layers[ind + 9].name)(x)
+            x = Add(name=base.layers[ind + 10].name)([x, last])
+
+        return x
+
+    def stage(x, last, num_blocks, filters, ind, final, l2, kernel_init):
+
+        '''
+        Adds layers corresponding to a ResNet50 stage (inflated to 3D)
+
+        :param x: Output tensor from previous layers
+        :param last: Last block's output tensor
+        :param num_blocks: Number of convolutional blocks in the stage
+        :param filters: Base number of filters in convolutions
+        :param ind: Integer, tracking index of base ResNet50 layers (for naming purposes)
+        :param final: Boolean, flagging whether final stage or not (final stage has no dimensional reduction)
+        :param l2: L2 regularization penalty
+        :param kernel_init: Kernel initialization method
+
+        :return: Tuple of (stage output tensor, index for next layer to be added)
+        '''
+
+        for i in range(num_blocks):
+            pos = ''
+            if i == 0:
+                pos = 'first'
+            elif i == (num_blocks - 1):
+                if not final:
+                    pos = 'last'
+            x = block(x, last, filters, ind, pos, l2, kernel_init)
+            last = x
+            if (pos == 'first') or (pos == 'last'):
+                ind += 12
+            else:
+                ind += 11
+        return x, ind
+
+    # USEFUL NOTE: Any conv with a BN directly after has no biases (handled by BN)
+
+    # Input block
+    inputs = tf.keras.Input(shape=input_shape)
+
+    x = ZeroPadding3D(padding=3, name=base.layers[1].name)(inputs)
+    x = Conv3D(filters=64, kernel_size=7, strides=2, kernel_initializer=kernel_init, kernel_regularizer=L2(l2_reg),
+               name=base.layers[2].name)(x)
+    x = ZeroPadding3D(padding=1, name=base.layers[3].name)(x)
+    x = MaxPooling3D(pool_size=3, strides=2, name=base.layers[4].name)(x)
+
+    index = 5
+
+    x, index = stage(x, x, 3, 64, index, False, l2_reg, kernel_init)  # stage 1
+    x, index = stage(x, x, 4, 128, index, False, l2_reg, kernel_init)  # stage 2
+    x, index = stage(x, x, 6, 256, index, False, l2_reg, kernel_init)  # stage 3
+    #x, index = stage(x, x, 3, 512, index, True, l2_reg, kernel_init)  # stage 4
+
+    # Output head
+    x = BatchNormalization(name=base.layers[-3].name)(x)
+    x = Activation(activation='relu', name=base.layers[-2].name)(x)
+    x = GlobalAveragePooling3D(name=base.layers[-1].name)(x)
+    x = Dropout(dropout)(x)
+    outputs = Dense(1, activation='sigmoid', kernel_initializer=kernel_init, bias_initializer=output_bias,
+                    dtype='float32')(x)
+
+    model = tf.keras.Model(inputs=inputs, outputs=outputs)
+    model.summary()
+
+    # Bootstrap weights & biases and freeze layers, only for convolutional and batch norm layers
+    transfer = model_config['TRANSFER']
+    if (not flow) and transfer:
+
+        for i in range(len(model.layers)):
+
+            new_layer = model.layers[i]
+            name = new_layer.name
+
+            if '_conv' in name:
+                base_layer = base.get_layer(name)
+                orig_w = base_layer.get_weights()  # Params for corresponding 2D convolution from ResNet50
+                expand = base_layer.kernel_size[0]  # Kernel size of layer - let this be 'expand'
+                w = np.tile(orig_w[0], (expand, 1, 1, 1, 1))  # Duplicate corresponding 2D conv kernel 'expand' times
+                w = np.divide(w, expand)  # Divide by expansion amount to keep filter response constant
+                if len(orig_w) == 1:  # if no biases, only set weights
+                    new_layer.set_weights([w])
+                else:  # otherwise also take biases from corresponding 2D convolution layer
+                    new_layer.set_weights([w, orig_w[1]])
+            elif '_bn' in name:
+                if not (name == 'post_bn'):  # input shape of post_bn is different if not using whole ResNet
+                    new_layer.set_weights(base.get_layer(name).get_weights())
+
+            if i < model_config['LAST_FROZEN']:
+                new_layer.trainable = False
+
+    model.compile(loss='binary_crossentropy', optimizer=optimizer, metrics=metrics)
+
+    return model
+
+
+def i3d(model_config, input_shapes, metrics, class_counts):
+
+    '''
+    Creates two-stream inflated inception, without transfer learning
+
+    :param model_config: Hyperparameter dictionary
+    :param input_shapes: Tuple of tuples, shapes of individual input tensors (without batch dimension)
+        First shape corresponds to clip input shape
+        Second shape corresponds to optical flow clip input shape
+    :param metrics: List of metrics for model compilation
+    :param class_counts: 2-element list - number of each class in training set
+
+    :return: Compiled tensorflow model
+    '''
+
+    clip_shape = input_shapes[0]
+    flow_shape = input_shapes[1]
+
+    lr = model_config['LR']
+    optimizer = Adam(learning_rate=lr)
+
+    dropout = model_config['DROPOUT']
+    l2_reg = model_config['L2_REG']
+
+    output_bias = None
+    if cfg['TRAIN']['OUTPUT_BIAS']:
+        count0 = class_counts[0]
+        count1 = class_counts[1]
+        output_bias = math.log(count1 / count0)
+        output_bias = tf.keras.initializers.Constant(output_bias)
+
+    kernel_init = model_config['WEIGHT_INITIALIZER']
+
+    def inception_block(x, filters, l2):
+        a = Conv3D(filters, kernel_size=(1, 1, 1), strides=1, kernel_initializer=kernel_init,
+                   kernel_regularizer=L2(l2), padding='same', use_bias=False)(x)
+        a = BatchNormalization()(a)
+        a = Activation('relu')(a)
+
+        b = Conv3D(filters, kernel_size=(1, 1, 1), strides=1, kernel_initializer=kernel_init,
+                   kernel_regularizer=L2(l2), padding='same', use_bias=False)(x)
+        b = BatchNormalization()(b)
+        b = Activation('relu')(b)
+        b = Conv3D(filters, kernel_size=(3, 3, 3), strides=1, kernel_initializer=kernel_init,
+                   kernel_regularizer=L2(l2), padding='same', use_bias=False)(b)
+        b = BatchNormalization()(b)
+        b = Activation('relu')(b)
+
+        c = Conv3D(filters, kernel_size=(1, 1, 1), strides=1, kernel_initializer=kernel_init,
+                   kernel_regularizer=L2(l2), padding='same', use_bias=False)(x)
+        c = BatchNormalization()(c)
+        c = Activation('relu')(c)
+        c = Conv3D(filters, kernel_size=(3, 3, 3), strides=1, kernel_initializer=kernel_init,
+                   kernel_regularizer=L2(l2), padding='same', use_bias=False)(c)
+        c = BatchNormalization()(c)
+        c = Activation('relu')(c)
+
+        d = MaxPooling3D(pool_size=(3, 3, 3), strides=1, padding='same')(x)
+        d = Conv3D(filters, kernel_size=(1, 1, 1), strides=1, kernel_initializer=kernel_init,
+                   kernel_regularizer=L2(l2), padding='same', use_bias=False)(d)
+        d = BatchNormalization()(d)
+        d = Activation('relu')(d)
+
+        return Concatenate()([a, b, c, d])
+
+    def inception(x, l2):
+
+        # number of filters from inception paper - very deep CNNs for large scale image rec
+
+        x = Conv3D(64, kernel_size=(7, 7, 7), strides=2, kernel_initializer=kernel_init,
+                   kernel_regularizer=L2(l2), use_bias=False)(x)
+        x = BatchNormalization()(x)
+        x = Activation('relu')(x)
+
+        x = MaxPooling3D(pool_size=(1, 3, 3), strides=(1, 2, 2))(x)
+
+        x = Conv3D(128, kernel_size=(1, 1, 1), strides=1, kernel_initializer=kernel_init,
+                   kernel_regularizer=L2(l2), use_bias=False)(x)
+        x = BatchNormalization()(x)
+        x = Activation('relu')(x)
+        x = Conv3D(128, kernel_size=(3, 3, 3), strides=1, kernel_initializer=kernel_init,
+                   kernel_regularizer=L2(l2), use_bias=False)(x)
+        x = BatchNormalization()(x)
+        x = Activation('relu')(x)
+
+        x = MaxPooling3D(pool_size=(1, 3, 3), strides=(1, 2, 2))(x)
+        
+        for i in range(2):
+            x = inception_block(x, 256, l2)
+
+        x = MaxPooling3D(pool_size=(3, 3, 3), strides=(2, 2, 2))(x)
+        '''
+        for i in range(5):
+            x = inception_block(x, 512, l2)
+
+        x = MaxPooling3D(pool_size=(2, 2, 2), strides=(2, 2, 2))(x)
+
+        for i in range(2):
+            x = inception_block(x, 512, l2)
+        '''
+        x = Conv3D(512, kernel_size=(1, 1, 1), strides=1, kernel_initializer=kernel_init,
+                   kernel_regularizer=L2(l2), use_bias=False)(x)
+        x = BatchNormalization()(x)
+        x = Activation('relu')(x)
+
+        x = GlobalAveragePooling3D()(x)
+
+        return x
+
+    shape1 = clip_shape
+    inputs1 = Input(shape1)
+    x1 = inputs1
+    x1 = inception(x1, l2_reg)
+    m1 = tf.keras.Model(inputs=inputs1, outputs=x1)
+
+    shape2 = flow_shape
+    inputs2 = Input(shape2)
+    x2 = inputs2
+    x2 = inception(x2, l2_reg)
+    m2 = tf.keras.Model(inputs=inputs2, outputs=x2)
+
+    x = Concatenate()([m1.output, m2.output])
+    x = Dropout(dropout)(x)
+    x = Dense(32, activation='relu')(x)
+    outputs = Dense(1, activation='sigmoid', kernel_initializer=kernel_init, bias_initializer=output_bias)(x)
+
+    model = tf.keras.Model(inputs=[m1.input, m2.input], outputs=outputs)
+    model.summary()
+
+    model.compile(loss='binary_crossentropy', optimizer=optimizer, metrics=metrics)
+
+    return model
+
+
+def xception(model_config, input_shape, metrics, class_counts):
+
+    '''
+    Creates 2-dimensional Xception as specified by parameters in config file
+
+    :param model_config: Hyperparameter dictionary
+    :param input_shape: Tuple, shape of individual input tensor (without batch dimension)
+    :param metrics: List of metrics for model compilation
+    :param class_counts: 2-element list - number of each class in training set
+
+    :return: Compiled tensorflow model
+    '''
+
+    lr = model_config['LR']
+    optimizer = Adam(learning_rate=lr)
+
+    dropout = model_config['DROPOUT']
+    l2_reg = model_config['L2_REG']
+
+    output_bias = None
+    if cfg['TRAIN']['OUTPUT_BIAS']:
+        count0 = class_counts[0]
+        count1 = class_counts[1]
+        output_bias = math.log(count1 / count0)
+        output_bias = tf.keras.initializers.Constant(output_bias)
+
+    kernel_init = model_config['WEIGHT_INITIALIZER']
+
+    block_cutoffs = [6, 15, 25, 35, 45, 55, 65, 75, 85, 95, 105, 115, 125, -1]
+
+    cutoff = block_cutoffs[model_config['BLOCKS'] - 1]
+
+    if model_config['BLOCKS_FROZEN'] == 0:
+        freeze_cutoff = -1
+    else:
+        freeze_cutoff = block_cutoffs[model_config['BLOCKS_FROZEN'] - 1]
+
+    transfer = model_config['TRANSFER']
+
+    if transfer:
+        base_model = tf.keras.applications.Xception(input_shape=input_shape, include_top=False, weights='imagenet')
+    else:
+        base_model = tf.keras.applications.Xception(input_shape=input_shape, include_top=False, weights=None)
+
+    # ----- Set regularization -------
+    # Setting l2 regularization only sets it in the model config, and not in the layers
+    # But reloading with the model config removes pre-trained weights
+    # We have to save pre-trained weights, load by config (to get L2), and then load in weights
+    # As per https://sthalles.github.io/keras-regularizer/
+
+    for layer in base_model.layers:
+        for attr in ['kernel_regularizer']:
+            if hasattr(layer, attr):
+                setattr(layer, attr, L2(l2_reg))
+
+    # This json will contain added L2 regularization
+    json = base_model.to_json()
+
+    # Save weights
+    weights_path = os.path.join(tempfile.gettempdir(), 'temp_weights.h5')
+    base_model.save_weights(weights_path)
+
+    # Load L2 regularization into layers (pre-trained weights will be lost here)
+    base_model = tf.keras.models.model_from_json(json)
+
+    # Load weights
+    base_model.load_weights(weights_path, by_name=True)
+
+    # --------------------------------
+
+    # Take first n blocks as specified
+    x = base_model.layers[cutoff].output
+
+    # FC and output head
+    x = GlobalAveragePooling2D()(x)
+    x = Dense(16, activation='relu', kernel_regularizer=L2(l2_reg), bias_regularizer=L2(l2_reg))(x)
+    x = Dropout(dropout)(x)
+    outputs = Dense(1, activation='sigmoid', kernel_initializer=kernel_init, bias_initializer=output_bias,
+                    dtype='float32')(x)
+
+    model = tf.keras.Model(inputs=base_model.inputs, outputs=outputs)
+
+    model.summary()
+
+    # Freeze layers as specified if transfer learning is employed
+    if transfer:
+        for i in range(len(model.layers)):
+            if i <= freeze_cutoff:
+                model.layers[i].trainable = False
+            # Freeze all batch norm layers
+            elif ('batch' in model.layers[i].name) or ('bn' in model.layers[i].name):
+                model.layers[i].trainable = False
+
+    model.compile(loss='binary_crossentropy', optimizer=optimizer, metrics=metrics)
+
+    return model
+
+
+def vit(model_config, input_shape, metrics, class_counts):
+
+    # Reference: https://keras.io/examples/vision/image_classification_with_vision_transformer/
+
+    lr = model_config['LR']
+    optimizer = Adam(learning_rate=lr)
+
+    dropout = model_config['DROPOUT']
+    l2_reg = model_config['L2_REG']  # HAVENT ADDED THIS YET
+
+    output_bias = None
+    if cfg['TRAIN']['OUTPUT_BIAS']:
+        count0 = class_counts[0]
+        count1 = class_counts[1]
+        output_bias = math.log(count1 / count0)
+        output_bias = tf.keras.initializers.Constant(output_bias)
+
+    kernel_init = model_config['WEIGHT_INITIALIZER']
+
+    # Calculate resize and patches
+    orig_size = [input_shape[0], input_shape[1]]
+    resize_height = None
+    resize_width = None
+    if orig_size[0] > orig_size[1]:
+        resize_height = int(math.ceil(orig_size[0] / orig_size[1]) * orig_size[1])
+    else:
+        resize_width = int(math.ceil(orig_size[1] / orig_size[0]) * orig_size[0])
+    resize_shape = [resize_height, orig_size[1]] if resize_height else [orig_size[0], resize_width]
+    patch_size = 10  # Size of the patches to be extract from the input images
+    num_patches = (resize_shape[0] // patch_size) * (resize_shape[1] // patch_size)
+
+    # Other ViT-related params
+    projection_dim = 64
+    num_heads = 4
+    transformer_units = [
+        projection_dim * 2,
+        projection_dim,
+    ]  # Size of the transformer layers
+    transformer_layers = 8
+
+    class Patches(tf.keras.layers.Layer):
+        def __init__(self, patch_size):
+            super(Patches, self).__init__()
+            self.patch_size = patch_size
+
+        def call(self, images):
+            batch_size = tf.shape(images)[0]
+            patches = tf.image.extract_patches(
+                images=images,
+                sizes=[1, self.patch_size, self.patch_size, 1],
+                strides=[1, self.patch_size, self.patch_size, 1],
+                rates=[1, 1, 1, 1],
+                padding="VALID",
+            )
+            patch_dims = patches.shape[-1]
+            patches = tf.reshape(patches, [batch_size, -1, patch_dims])
+            return patches
+
+        def compute_output_shape(input_shape):
+            return [1, 1, 1, 1]
+
+    def mlp(x, hidden_units, dropout_rate):
+        for units in hidden_units:
+            x = Dense(units, activation=tf.nn.gelu)(x)
+            x = Dropout(dropout_rate)(x)
+        return x
+
+    class PatchEncoder(tf.keras.layers.Layer):
+        def __init__(self, num_patches, projection_dim):
+            super(PatchEncoder, self).__init__()
+            self.num_patches = num_patches
+            self.projection = Dense(units=projection_dim)
+            self.position_embedding = Embedding(
+                input_dim=num_patches, output_dim=projection_dim
+            )
+
+        def call(self, patch):
+            positions = tf.range(start=0, limit=self.num_patches, delta=1)
+            encoded = self.projection(patch) + self.position_embedding(positions)
+            return encoded
+
+    inputs = tf.keras.Input(shape=(240, 90, 3))
+    resized = Resizing(resize_shape[0], resize_shape[1])(inputs)
+    patches = Patches(patch_size)(resized)
+    encoded_patches = PatchEncoder(num_patches, projection_dim)(patches)
+
+    for _ in range(transformer_layers):
+        x1 = LayerNormalization(epsilon=1e-6)(encoded_patches)
+        attention_output = MultiHeadAttention(num_heads=num_heads, key_dim=projection_dim, dropout=0.1)(x1, x1)
+        x2 = Add()([attention_output, encoded_patches])
+        x3 = LayerNormalization(epsilon=1e-6)(x2)
+        x3 = mlp(x3, hidden_units=transformer_units, dropout_rate=dropout)
+        encoded_patches = Add()([x3, x2])
+
+    x = LayerNormalization(epsilon=1e-6)(encoded_patches)
+    x = GlobalAveragePooling1D()(x)
+    x = Dropout(0.5)(x)
+
+    outputs = Dense(1, activation='sigmoid', kernel_initializer=kernel_init, bias_initializer=output_bias,
+                    dtype='float32')(x)
+
+    model = tf.keras.Model(inputs=inputs, outputs=outputs)
+    model.summary()
+
+    model.compile(loss='binary_crossentropy', optimizer=optimizer, metrics=metrics)
+
+    return model