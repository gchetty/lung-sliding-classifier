--- conflicted
+++ resolved
@@ -186,23 +186,13 @@
         :param df: The DataFrame corresponding to ds
         :param shuffle: A boolean to decide if shuffling is desired
         :param augment: A boolean to decide if augmentation is desired
-<<<<<<< HEAD
-=======
-        returns ds: A TF dataset with either preprocessed data or a full pipeline for eventual preprocessing
-        '''
->>>>>>> 05fd8273
-
-        Returns: A TF dataset with either preprocessed data or a full pipeline for eventual preprocessing
+        
+        :return: A TF dataset with either preprocessed data or a full pipeline for eventual preprocessing
         '''
         
         # Shuffle the dataset
         if shuffle:
-<<<<<<< HEAD
-            shuffle_val = len(df)
-            ds = ds.shuffle(shuffle_val)
-=======
             ds = ds.shuffle(len(df))
->>>>>>> 05fd8273
 
         # Load the videos and create their labels as a one-hot vector
         ds = ds.map(parse_tf, num_parallel_calls=self.autotune)
@@ -227,4 +217,3 @@
 
 
 
-
