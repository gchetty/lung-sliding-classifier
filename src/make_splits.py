--- conflicted
+++ resolved
@@ -1,238 +1,234 @@
-import os
-import sys
-import pandas as pd
-import yaml
-import random
-from sklearn.model_selection import train_test_split
-
-cfg = yaml.full_load(open(os.path.join(os.getcwd(), 'config.yml'), 'r'))
-
-
-def df_splits_two_stream(df, flow_df, train, val, test, random_state=cfg['TRAIN']['SPLITS']['RANDOM_SEED']):
-    '''
-    Splits dataframe into train, val, and test splits, selecting only clips present in both input dataframes
-
-    :param df: Dataframe of regular mini-clip ids
-    :param flow_df: Dataframe of optical flow mini-clip ids
-    :param train: 0 < Float < 1 representing the training fraction
-    :param val:   0 < Float < 1 representing the validation fraction
-    :param test:  0 < Float < 1 representing the test fraction
-    :param random_state: An integer for setting the random seed
-
-    :return: Dataframe with split labels
-    '''
-
-    # Keep only mini-clips existing for regular frames and flow frames in df
-    drop_indices = []
-    for index, row in df.iterrows():
-        if not (row['id'] in list(flow_df['id'])):
-            drop_indices.append(index)
-    df = df.drop(drop_indices)
-
-    # Make splits from remaining mini-clips
-    df = df_splits(df, train, val, test, random_state)
-
-    return df
-
-
-def df_splits(df, train, val, test, random_state=cfg['TRAIN']['SPLITS']['RANDOM_SEED']):
-    '''
-    Splits the dataframe into train, val and test (adds a split column with train=0, val=1, test=2).
-
-    :param df: The sliding or no_sliding dataframe to adjust
-    :param train: 0 < Float < 1 representing the training fraction
-    :param val:   0 < Float < 1 representing the validation fraction
-    :param test:  0 < Float < 1 representing the test fraction
-    :param random_state: An integer for setting the random seed
-
-    :return: Dataframe with split labels
-    '''
-
-    patient_ids = pd.unique(df['patient_id'])
-
-    if random_state == -1:
-        random_state = random.randint(0, 1000)
-
-    if test == 0:
-        splits = train_test_split(patient_ids, train_size=train, random_state=random_state)
-        splits.append([])
-    else:
-        splits = train_test_split(patient_ids, train_size=train, random_state=random_state)
-        val_test_splits = train_test_split(splits[1], train_size=(val / (val + test)), shuffle=False)
-        splits[1] = val_test_splits[0]
-        splits.append(val_test_splits[1])
-
-    # Add split labels to dataframe
-    split_labels = []
-    for index, row in df.iterrows():
-        curr_id = row['patient_id']
-        if curr_id in splits[1]:
-            split_labels.append(1)
-        elif curr_id in splits[2]:
-            split_labels.append(2)
-        else:
-            split_labels.append(0)
-
-    df['split'] = split_labels
-
-    return df
-
-
-def minority_oversample(sliding_df, no_sliding_df, split):
-    '''
-    Duplicates the no_sliding_df until it's approximately the same size as sliding_df
-
-    :param sliding_df: The dataframe storing the sliding data
-    :param no_sliding_df: The dataframe storing the non-sliding data
-    :param split: Int of 0=train, 1=val, 2=test
-
-    :return: the new no_sliding df for the given split
-    '''
-    
-    n1 = len(sliding_df[sliding_df['split']==split])
-    new_no_sliding_df = no_sliding_df[no_sliding_df['split']==split].sample(n=1)
-    n2 = len(new_no_sliding_df)
-    while n2 < n1:
-        new_no_sliding_df = pd.concat([new_no_sliding_df, no_sliding_df[no_sliding_df['split']==split].sample(n=100)])
-        n2 = len(new_no_sliding_df)
-    return new_no_sliding_df
-
-
-# Import split params and check validity
-train_prop = cfg['TRAIN']['SPLITS']['TRAIN']
-val_prop = cfg['TRAIN']['SPLITS']['VAL']
-test_prop = cfg['TRAIN']['SPLITS']['TEST']
-
-s = sum([train_prop, val_prop, test_prop])
-if (s > 1.0) or (train_prop < 0) or (val_prop < 0) or (test_prop < 0):
-    print('Invalid splits given in config file')
-    sys.exit()
-
-# CSV paths
-csv_path = os.path.join(os.getcwd(), 'data/', cfg['PREPROCESS']['PATHS']['CSVS_OUTPUT'])
-if cfg['PREPROCESS']['PATHS']['CSVS_OUTPUT'].split('\\')[0] == 'generalizability':
-    csv_path = os.path.join(os.getcwd(), cfg['PREPROCESS']['PATHS']['CSVS_OUTPUT'])
-
-flow = cfg['PREPROCESS']['PARAMS']['FLOW']
-
-sliding_path = ''
-no_sliding_path = ''
-flow_sliding_path = ''
-flow_no_sliding_path = ''
-
-if not (flow == 'No'):
-    flow_sliding_path = os.path.join(csv_path, 'sliding_flow_mini_clips.csv')
-    flow_no_sliding_path = os.path.join(csv_path, 'no_sliding_flow_mini_clips.csv')
-if not (flow == 'Yes'):
-    sliding_path = os.path.join(csv_path, 'sliding_mini_clips.csv')
-    no_sliding_path = os.path.join(csv_path, 'no_sliding_mini_clips.csv')
-
-# Input csvs of mini-clips
-if sliding_path:
-    sliding_df = pd.read_csv(sliding_path)
-    sliding_df = sliding_df.sort_values(by=['patient_id'])
-    no_sliding_df = pd.read_csv(no_sliding_path)
-    no_sliding_df = no_sliding_df.sort_values(by=['patient_id'])
-if flow_sliding_path:
-    flow_sliding_df = pd.read_csv(flow_sliding_path)
-    flow_sliding_df = flow_sliding_df.sort_values(by=['patient_id'])
-    flow_no_sliding_df = pd.read_csv(flow_no_sliding_path)
-    flow_no_sliding_df = flow_no_sliding_df.sort_values(by=['patient_id'])
-
-# Determine splits, add to previously declared dataframes
-# Only keep 'sliding_df' and 'no_sliding_df' variables past this (flow df var names not needed)
-if flow == 'No':
-    sliding_df = df_splits(sliding_df, train_prop, val_prop, test_prop)
-    no_sliding_df = df_splits(no_sliding_df, train_prop, val_prop, test_prop)
-elif flow == 'Yes':
-    sliding_df = df_splits(flow_sliding_df, train_prop, val_prop, test_prop)
-    no_sliding_df = df_splits(flow_no_sliding_df, train_prop, val_prop, test_prop)
-else:
-    sliding_df = df_splits_two_stream(sliding_df, flow_sliding_df, train_prop, val_prop, test_prop)
-    no_sliding_df = df_splits_two_stream(no_sliding_df, flow_no_sliding_df, train_prop, val_prop, test_prop)
-
-<<<<<<< HEAD
-# Add label to dataframes.
-=======
-# Add label to dataframes
->>>>>>> a8dead0e
-l1 = [1] * len(sliding_df)
-sliding_df['label'] = l1
-l0 = [0] * len(no_sliding_df)
-no_sliding_df['label'] = l0
-
-# Add file path to dataframes
-npz_dir = ''
-if flow == 'Yes':
-    npz_dir = cfg['PREPROCESS']['PATHS']['FLOW_NPZ']
-else:
-    npz_dir = cfg['PREPROCESS']['PATHS']['NPZ']
-
-paths1 = []
-for index, row in sliding_df.iterrows():
-    paths1.append(os.path.join(os.getcwd(), 'data/', npz_dir, 'sliding/', row['id'] + '.npz'))
-sliding_df['filename'] = paths1
-
-paths0 = []
-for index, row in no_sliding_df.iterrows():
-    paths0.append(os.path.join(os.getcwd(), 'data/', npz_dir, 'no_sliding/', row['id'] + '.npz'))
-no_sliding_df['filename'] = paths0
-
-# Add flow paths if two-stream
-if flow == 'Both':
-
-    npz_dir = cfg['PREPROCESS']['PATHS']['FLOW_NPZ']
-
-    paths1 = []
-    for index, row in sliding_df.iterrows():
-        paths1.append(os.path.join(os.getcwd(), 'data/', npz_dir, 'sliding/', row['id'] + '.npz'))
-    sliding_df['flow_filename'] = paths1
-
-    paths0 = []
-    for index, row in no_sliding_df.iterrows():
-        paths0.append(os.path.join(os.getcwd(), 'data/', npz_dir, 'no_sliding/', row['id'] + '.npz'))
-    no_sliding_df['flow_filename'] = paths0
-
-# Duplicate the no_sliding_df until it's approximately the same size as sliding_df, if desired
-increase = cfg['TRAIN']['PARAMS']['INCREASE']
-if increase:
-    new_no_sliding_train_df = minority_oversample(sliding_df, no_sliding_df, 0)
-    no_sliding_df = pd.concat([no_sliding_df[no_sliding_df['split'] != 0], new_no_sliding_train_df])
-
-# Print the proportion of each split
-print('Train: Sliding=={}, No Sliding=={}'.format(len(sliding_df[sliding_df['split']==0]), len(no_sliding_df[no_sliding_df['split']==0])))
-print('Val: Sliding=={}, No Sliding=={}'.format(len(sliding_df[sliding_df['split']==1]), len(no_sliding_df[no_sliding_df['split']==1])))
-print('Test: Sliding=={}, No Sliding=={}'.format(len(sliding_df[sliding_df['split']==2]), len(no_sliding_df[no_sliding_df['split']==2])))
-
-# Vertically concatenate dataframes
-final_df = pd.concat([sliding_df, no_sliding_df])
-
-# Shuffle
-final_df = final_df.sample(frac=1, random_state=2)
-
-# Split into train_df, val_df, test_df
-train_df = final_df[final_df['split']==0]
-val_df = final_df[final_df['split']==1]
-test_df = final_df[final_df['split']==2]
-
-# Write each to csv
-csv_dir = os.getcwd() + cfg['TRAIN']['PATHS']['CSVS']
-if not os.path.exists(csv_dir):
-    os.makedirs(csv_dir)
-
-train_df_path = ''
-val_df_path = ''
-test_df_path = ''
-
-if flow == 'Yes':
-    train_df_path = os.path.join(csv_dir, 'flow_train.csv')
-    val_df_path = os.path.join(csv_dir, 'flow_val.csv')
-    test_df_path = os.path.join(csv_dir, 'flow_test.csv')
-else:
-    train_df_path = os.path.join(csv_dir, 'train.csv')
-    val_df_path = os.path.join(csv_dir, 'val.csv')
-    test_df_path = os.path.join(csv_dir, 'test.csv')
-
-train_df.to_csv(train_df_path, index=False)
-val_df.to_csv(val_df_path, index=False)
-test_df.to_csv(test_df_path, index=False)
+import os
+import sys
+import pandas as pd
+import yaml
+import random
+from sklearn.model_selection import train_test_split
+
+cfg = yaml.full_load(open(os.path.join(os.getcwd(), 'config.yml'), 'r'))
+
+
+def df_splits_two_stream(df, flow_df, train, val, test, random_state=cfg['TRAIN']['SPLITS']['RANDOM_SEED']):
+    '''
+    Splits dataframe into train, val, and test splits, selecting only clips present in both input dataframes
+
+    :param df: Dataframe of regular mini-clip ids
+    :param flow_df: Dataframe of optical flow mini-clip ids
+    :param train: 0 < Float < 1 representing the training fraction
+    :param val:   0 < Float < 1 representing the validation fraction
+    :param test:  0 < Float < 1 representing the test fraction
+    :param random_state: An integer for setting the random seed
+
+    :return: Dataframe with split labels
+    '''
+
+    # Keep only mini-clips existing for regular frames and flow frames in df
+    drop_indices = []
+    for index, row in df.iterrows():
+        if not (row['id'] in list(flow_df['id'])):
+            drop_indices.append(index)
+    df = df.drop(drop_indices)
+
+    # Make splits from remaining mini-clips
+    df = df_splits(df, train, val, test, random_state)
+
+    return df
+
+
+def df_splits(df, train, val, test, random_state=cfg['TRAIN']['SPLITS']['RANDOM_SEED']):
+    '''
+    Splits the dataframe into train, val and test (adds a split column with train=0, val=1, test=2).
+
+    :param df: The sliding or no_sliding dataframe to adjust
+    :param train: 0 < Float < 1 representing the training fraction
+    :param val:   0 < Float < 1 representing the validation fraction
+    :param test:  0 < Float < 1 representing the test fraction
+    :param random_state: An integer for setting the random seed
+
+    :return: Dataframe with split labels
+    '''
+
+    patient_ids = pd.unique(df['patient_id'])
+
+    if random_state == -1:
+        random_state = random.randint(0, 1000)
+
+    if test == 0:
+        splits = train_test_split(patient_ids, train_size=train, random_state=random_state)
+        splits.append([])
+    else:
+        splits = train_test_split(patient_ids, train_size=train, random_state=random_state)
+        val_test_splits = train_test_split(splits[1], train_size=(val / (val + test)), shuffle=False)
+        splits[1] = val_test_splits[0]
+        splits.append(val_test_splits[1])
+
+    # Add split labels to dataframe
+    split_labels = []
+    for index, row in df.iterrows():
+        curr_id = row['patient_id']
+        if curr_id in splits[1]:
+            split_labels.append(1)
+        elif curr_id in splits[2]:
+            split_labels.append(2)
+        else:
+            split_labels.append(0)
+
+    df['split'] = split_labels
+
+    return df
+
+
+def minority_oversample(sliding_df, no_sliding_df, split):
+    '''
+    Duplicates the no_sliding_df until it's approximately the same size as sliding_df
+
+    :param sliding_df: The dataframe storing the sliding data
+    :param no_sliding_df: The dataframe storing the non-sliding data
+    :param split: Int of 0=train, 1=val, 2=test
+
+    :return: the new no_sliding df for the given split
+    '''
+    
+    n1 = len(sliding_df[sliding_df['split']==split])
+    new_no_sliding_df = no_sliding_df[no_sliding_df['split']==split].sample(n=1)
+    n2 = len(new_no_sliding_df)
+    while n2 < n1:
+        new_no_sliding_df = pd.concat([new_no_sliding_df, no_sliding_df[no_sliding_df['split']==split].sample(n=100)])
+        n2 = len(new_no_sliding_df)
+    return new_no_sliding_df
+
+
+# Import split params and check validity
+train_prop = cfg['TRAIN']['SPLITS']['TRAIN']
+val_prop = cfg['TRAIN']['SPLITS']['VAL']
+test_prop = cfg['TRAIN']['SPLITS']['TEST']
+
+s = sum([train_prop, val_prop, test_prop])
+if (s > 1.0) or (train_prop < 0) or (val_prop < 0) or (test_prop < 0):
+    print('Invalid splits given in config file')
+    sys.exit()
+
+# CSV paths
+csv_path = os.path.join(os.getcwd(), 'data/', cfg['PREPROCESS']['PATHS']['CSVS_OUTPUT'])
+if cfg['PREPROCESS']['PATHS']['CSVS_OUTPUT'].split('\\')[0] == 'generalizability':
+    csv_path = os.path.join(os.getcwd(), cfg['PREPROCESS']['PATHS']['CSVS_OUTPUT'])
+
+flow = cfg['PREPROCESS']['PARAMS']['FLOW']
+
+sliding_path = ''
+no_sliding_path = ''
+flow_sliding_path = ''
+flow_no_sliding_path = ''
+
+if not (flow == 'No'):
+    flow_sliding_path = os.path.join(csv_path, 'sliding_flow_mini_clips.csv')
+    flow_no_sliding_path = os.path.join(csv_path, 'no_sliding_flow_mini_clips.csv')
+if not (flow == 'Yes'):
+    sliding_path = os.path.join(csv_path, 'sliding_mini_clips.csv')
+    no_sliding_path = os.path.join(csv_path, 'no_sliding_mini_clips.csv')
+
+# Input csvs of mini-clips
+if sliding_path:
+    sliding_df = pd.read_csv(sliding_path)
+    sliding_df = sliding_df.sort_values(by=['patient_id'])
+    no_sliding_df = pd.read_csv(no_sliding_path)
+    no_sliding_df = no_sliding_df.sort_values(by=['patient_id'])
+if flow_sliding_path:
+    flow_sliding_df = pd.read_csv(flow_sliding_path)
+    flow_sliding_df = flow_sliding_df.sort_values(by=['patient_id'])
+    flow_no_sliding_df = pd.read_csv(flow_no_sliding_path)
+    flow_no_sliding_df = flow_no_sliding_df.sort_values(by=['patient_id'])
+
+# Determine splits, add to previously declared dataframes
+# Only keep 'sliding_df' and 'no_sliding_df' variables past this (flow df var names not needed)
+if flow == 'No':
+    sliding_df = df_splits(sliding_df, train_prop, val_prop, test_prop)
+    no_sliding_df = df_splits(no_sliding_df, train_prop, val_prop, test_prop)
+elif flow == 'Yes':
+    sliding_df = df_splits(flow_sliding_df, train_prop, val_prop, test_prop)
+    no_sliding_df = df_splits(flow_no_sliding_df, train_prop, val_prop, test_prop)
+else:
+    sliding_df = df_splits_two_stream(sliding_df, flow_sliding_df, train_prop, val_prop, test_prop)
+    no_sliding_df = df_splits_two_stream(no_sliding_df, flow_no_sliding_df, train_prop, val_prop, test_prop)
+    
+# Add label to dataframes.
+l1 = [1] * len(sliding_df)
+sliding_df['label'] = l1
+l0 = [0] * len(no_sliding_df)
+no_sliding_df['label'] = l0
+
+# Add file path to dataframes
+npz_dir = ''
+if flow == 'Yes':
+    npz_dir = cfg['PREPROCESS']['PATHS']['FLOW_NPZ']
+else:
+    npz_dir = cfg['PREPROCESS']['PATHS']['NPZ']
+
+paths1 = []
+for index, row in sliding_df.iterrows():
+    paths1.append(os.path.join(os.getcwd(), 'data/', npz_dir, 'sliding/', row['id'] + '.npz'))
+sliding_df['filename'] = paths1
+
+paths0 = []
+for index, row in no_sliding_df.iterrows():
+    paths0.append(os.path.join(os.getcwd(), 'data/', npz_dir, 'no_sliding/', row['id'] + '.npz'))
+no_sliding_df['filename'] = paths0
+
+# Add flow paths if two-stream
+if flow == 'Both':
+
+    npz_dir = cfg['PREPROCESS']['PATHS']['FLOW_NPZ']
+
+    paths1 = []
+    for index, row in sliding_df.iterrows():
+        paths1.append(os.path.join(os.getcwd(), 'data/', npz_dir, 'sliding/', row['id'] + '.npz'))
+    sliding_df['flow_filename'] = paths1
+
+    paths0 = []
+    for index, row in no_sliding_df.iterrows():
+        paths0.append(os.path.join(os.getcwd(), 'data/', npz_dir, 'no_sliding/', row['id'] + '.npz'))
+    no_sliding_df['flow_filename'] = paths0
+
+# Duplicate the no_sliding_df until it's approximately the same size as sliding_df, if desired
+increase = cfg['TRAIN']['PARAMS']['INCREASE']
+if increase:
+    new_no_sliding_train_df = minority_oversample(sliding_df, no_sliding_df, 0)
+    no_sliding_df = pd.concat([no_sliding_df[no_sliding_df['split'] != 0], new_no_sliding_train_df])
+
+# Print the proportion of each split
+print('Train: Sliding=={}, No Sliding=={}'.format(len(sliding_df[sliding_df['split']==0]), len(no_sliding_df[no_sliding_df['split']==0])))
+print('Val: Sliding=={}, No Sliding=={}'.format(len(sliding_df[sliding_df['split']==1]), len(no_sliding_df[no_sliding_df['split']==1])))
+print('Test: Sliding=={}, No Sliding=={}'.format(len(sliding_df[sliding_df['split']==2]), len(no_sliding_df[no_sliding_df['split']==2])))
+
+# Vertically concatenate dataframes
+final_df = pd.concat([sliding_df, no_sliding_df])
+
+# Shuffle
+final_df = final_df.sample(frac=1, random_state=2)
+
+# Split into train_df, val_df, test_df
+train_df = final_df[final_df['split']==0]
+val_df = final_df[final_df['split']==1]
+test_df = final_df[final_df['split']==2]
+
+# Write each to csv
+csv_dir = os.getcwd() + cfg['TRAIN']['PATHS']['CSVS']
+if not os.path.exists(csv_dir):
+    os.makedirs(csv_dir)
+
+train_df_path = ''
+val_df_path = ''
+test_df_path = ''
+
+if flow == 'Yes':
+    train_df_path = os.path.join(csv_dir, 'flow_train.csv')
+    val_df_path = os.path.join(csv_dir, 'flow_val.csv')
+    test_df_path = os.path.join(csv_dir, 'flow_test.csv')
+else:
+    train_df_path = os.path.join(csv_dir, 'train.csv')
+    val_df_path = os.path.join(csv_dir, 'val.csv')
+    test_df_path = os.path.join(csv_dir, 'test.csv')
+
+train_df.to_csv(train_df_path, index=False)
+val_df.to_csv(val_df_path, index=False)
+test_df.to_csv(test_df_path, index=False)