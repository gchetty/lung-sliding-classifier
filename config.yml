--- conflicted
+++ resolved
@@ -8,19 +8,11 @@
     FLOW: 'Yes'  # Yes for flow only, No for no flow, and Mixed for videos and flow
     SHUFFLE: True # If you want to randomize the videos downloaded
     RANDOM_SEED: 1 # If SHUFFLE=False, this does nothing. Otherwise, this is the seed for shuffling
-<<<<<<< HEAD
     SLIDING_PROPORTION: 1
     NO_SLIDING_PROPORTION: 1
     METHOD: 'Contiguous'  # 'Stride' or 'Contiguous'
     WINDOW: 90 # Mini-clip length
     STRIDE: 1  # 1 = contiguous (METHOD='Contiguous' param overrides this)
-=======
-    SLIDING_PROPORTION: 0.001
-    NO_SLIDING_PROPORTION: 0.01
-    METHOD: 'Contiguous'  # 'Stride' or 'Contiguous'
-    WINDOW: 90 # Mini-clip length
-    STRIDE: 3  # 1 = contiguous (METHOD='Contiguous' param overrides this)
->>>>>>> 7a34c84e
     IMG_SIZE: [224, 224]
 
   PATHS:
@@ -32,14 +24,8 @@
     MASKING_TOOL: 'auto_masking_deeper.h5'
 
 TRAIN:
-
-<<<<<<< HEAD
   MIXED_PRECISION: false
   MODEL_DEF: 'lrcn'
-=======
-  MIXED_PRECISION: False
-  MODEL_DEF: 'test1'
->>>>>>> 7a34c84e
   SAVE_BEST_ONLY: True
 
   SPLITS:
@@ -48,13 +34,8 @@
     TEST: 0.15
 
   PARAMS:
-<<<<<<< HEAD
     EPOCHS: 15
     BATCH_SIZE: 1
-=======
-    EPOCHS: 5
-    BATCH_SIZE: 2
->>>>>>> 7a34c84e
     SHUFFLE: True
     AUGMENTATION_CHANCE: 0.5
     TEST1:
